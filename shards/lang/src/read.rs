use crate::{ast::*, RcStrWrapper};
use core::convert::TryInto;
use pest::iterators::Pair;
use pest::Parser;
use shards::shard::Shard;
use shards::types::{
  common_type, ClonedVar, Context, ExposedTypes, InstanceData, ParamVar, Type, Types, Var, FRAG_CC,
  STRING_TYPES, STRING_VAR_OR_NONE_SLICE,
};
use shards::{fourCharacterCode, shard, shard_impl, shlog_debug, shlog_error, shlog_trace};
use std::cell::{Ref, RefCell};
use std::collections::HashSet;
use std::path::{Path, PathBuf};
use std::rc::Rc;

pub struct ReadEnv {
  name: RcStrWrapper,
  root_directory: String,
  script_directory: String,
  included: RefCell<HashSet<RcStrWrapper>>,
  dependencies: RefCell<Vec<String>>,
  parent: Option<*const ReadEnv>,
}

impl ReadEnv {
  pub fn new(name: &str, root_directory: &str, script_directory: &str) -> Self {
    Self {
      name: name.to_owned().into(),
      root_directory: root_directory.to_string(),
      script_directory: script_directory.to_string(),
      included: RefCell::new(HashSet::new()),
      dependencies: RefCell::new(Vec::new()),
      parent: None,
    }
  }

  pub fn resolve_file(&self, name: &str) -> Result<PathBuf, String> {
    let script_dir = Path::new(&self.script_directory);
    let file_path = script_dir.join(name);
    shlog_debug!("Trying include {:?}", file_path);
    let mut file_path_r = std::fs::canonicalize(&file_path);

    // Try from root
    if file_path_r.is_err() {
      let root_dir = Path::new(&self.root_directory);
      let file_path = root_dir.join(name);
      shlog_debug!("Trying include {:?}", file_path);
      file_path_r = std::fs::canonicalize(&file_path);
    }

    Ok(
      file_path_r
        .map_err(|e| return format!("Failed to canonicalize file {:?}: {}", name, e).to_string())?,
    )
  }
}

pub fn get_dependencies<'a>(env: &'a ReadEnv) -> Ref<'_, Vec<String>> {
  env.dependencies.borrow()
}

pub fn get_root_env<'a>(env: &'a ReadEnv) -> &'a ReadEnv {
  let mut node: *const ReadEnv = env;
  unsafe {
    while (*node).parent.is_some() {
      node = (*node).parent.unwrap();
    }
    &*node
  }
}

fn check_included<'a>(name: &'a RcStrWrapper, env: &'a ReadEnv) -> bool {
  if env.included.borrow().contains(name) {
    true
  } else if let Some(parent) = env.parent {
    check_included(name, unsafe { &*parent })
  } else {
    false
  }
}

fn extract_identifier(pair: Pair<Rule>) -> Result<Identifier, ShardsError> {
  // so this can be either a simple identifier or a complex identifier
  // complex identifiers are separated by '/'
  // we want to return a vector of identifiers
  let mut identifiers = Vec::new();
  for pair in pair.into_inner() {
    let rule = pair.as_rule();
    match rule {
      Rule::LowIden => identifiers.push(pair.as_str().to_owned().into()),
      _ => return Err(("Unexpected rule in Identifier.", pair.as_span().start_pos()).into()),
    }
  }
  Ok(Identifier {
    name: identifiers.pop().unwrap(), // qed
    namespaces: identifiers,
  })
}

fn process_assignment(pair: Pair<Rule>, env: &mut ReadEnv) -> Result<Assignment, ShardsError> {
  let pos = pair.as_span().start_pos();
  if pair.as_rule() != Rule::Assignment {
    return Err(
      (
        "Expected an Assignment rule, but found a different rule.",
        pos,
      )
        .into(),
    );
  }

  let mut inner = pair.into_inner();

  let pipeline = if let Some(next) = inner.peek() {
    if next.as_rule() == Rule::Pipeline {
      process_pipeline(
        inner
          .next()
          .ok_or(("Expected a Pipeline in Assignment, but found none.", pos).into())?,
        env,
      )?
    } else {
      Pipeline {
        blocks: vec![Block {
          content: BlockContent::Empty,
          line_info: Some(pos.into()),
          custom_state: None,
        }],
      }
    }
  } else {
    unreachable!("Assignment should have at least one inner rule.")
  };

  let assignment_op = inner
    .next()
    .ok_or(
      (
        "Expected an AssignmentOp in Assignment, but found none.",
        pos,
      )
        .into(),
    )?
    .as_str();

  let iden = inner
    .next()
    .ok_or(("Expected an Identifier in Assignment, but found none.", pos).into())?;

  let identifier = extract_identifier(iden)?;

  match assignment_op {
    "=" => Ok(Assignment::AssignRef(pipeline, identifier)),
    ">=" => Ok(Assignment::AssignSet(pipeline, identifier)),
    ">" => Ok(Assignment::AssignUpd(pipeline, identifier)),
    ">>" => Ok(Assignment::AssignPush(pipeline, identifier)),
    _ => Err(("Unexpected assignment operator.", pos).into()),
  }
}

enum FunctionValue {
  Const(Value),
  Function(Function),
  Program(Program),
}

fn process_function(pair: Pair<Rule>, env: &mut ReadEnv) -> Result<FunctionValue, ShardsError> {
  let pos = pair.as_span().start_pos();

  let mut inner = pair.into_inner();
  let exp = inner
    .next()
    .ok_or(("Expected a Name or Const in Shard", pos).into())?;

  let pos = exp.as_span().start_pos();

  match exp.as_rule() {
    Rule::UppIden => {
      // Definitely a Shard!
      let identifier = Identifier {
        name: exp.as_str().to_owned().into(),
        namespaces: Vec::new(),
      };
      let next = inner.next();

      let params = match next {
        Some(pair) => {
          if pair.as_rule() == Rule::Params {
            Some(process_params(pair, env)?)
          } else {
            return Err(("Expected Params in Shard", pos).into());
          }
        }
        None => None,
      };

      Ok(FunctionValue::Function(Function {
        name: identifier,
        params,
        custom_state: None,
      }))
    }
    Rule::VarName => {
      // Many other things...!
      let identifier = extract_identifier(exp)?;
      let next = inner.next();

      let params = match next {
        Some(pair) => {
          if pair.as_rule() == Rule::Params {
            Some(process_params(pair, env)?)
          } else {
            return Err(("Expected Params in Shard", pos).into());
          }
        }
        None => None,
      };

      if identifier.namespaces.is_empty() {
        let name = identifier.name.as_str().to_owned();
        match name.as_str() {
          "include" => {
            let params = params.ok_or(("Expected 2 parameters", pos).into())?;
            let n_params = params.len();

            let file_name = if n_params > 0 && params[0].name.is_none() {
              Some(&params[0])
            } else {
              params
                .iter()
                .find(|param| param.name.as_deref() == Some("File"))
            };
            let file_name = file_name.ok_or(("Expected a file name (File:)", pos).into())?;
            let file_name = match &file_name.value {
              Value::String(s) => Ok(s),
              _ => Err(("Expected a string value for File", pos).into()),
            }?;

            let once = if n_params > 1 && params[0].name.is_none() && params[1].name.is_none() {
              Some(&params[1])
            } else {
              params
                .iter()
                .find(|param| param.name.as_deref() == Some("Once"))
            };

            let once = once
              .map(|param| match &param.value {
                Value::Boolean(b) => Ok(*b),
                _ => Err(("Expected a boolean value for Once", pos).into()),
              })
              .unwrap_or(Ok(false))?;

            let file_path = env.resolve_file(file_name).map_err(|x| (x, pos).into())?;
            let file_path_str = file_path
              .to_str()
              .ok_or(("Failed to convert file path to string", pos).into())?
              .to_owned();

            let rc_path = file_path_str.into();

            if once && check_included(&rc_path, env) {
              return Ok(FunctionValue::Const(Value::None(())));
            }

            shlog_trace!("Including file {:?}", file_path);
            {
              // Insert this into the root map so it gets tracked globally
              let root_env = get_root_env(env);
              root_env.dependencies.borrow_mut().push(rc_path.to_string());
              root_env.included.borrow_mut().insert(rc_path);
            }

            // read string from file
            let mut code = std::fs::read_to_string(&file_path)
              .map_err(|e| (format!("Failed to read file {:?}: {}", file_path, e), pos).into())?;
            // add new line at the end of the file to be able to parse it correctly
            code.push('\n');

            let parent = file_path.parent().unwrap_or(Path::new("."));
            let successful_parse = ShardsParser::parse(Rule::Program, &code)
              .map_err(|e| (format!("Failed to parse file {:?}: {}", file_path, e), pos).into())?;
            let mut sub_env: ReadEnv = ReadEnv::new(
              file_path.to_str().unwrap(), // should be qed...
              &env.root_directory,
              parent
                .to_str()
                .ok_or(
                  (
                    format!("Failed to convert file path {:?} to string", parent),
                    pos,
                  )
                    .into(),
                )?
                .into(),
            );
            sub_env.parent = Some(env);
            let program = process_program(
              successful_parse.into_iter().next().unwrap(), // should be qed because of success parse
              &mut sub_env,
            )?;

            Ok(FunctionValue::Program(program))
          }
          "env" => {
            // read from environment variable
            let params = params.ok_or(("Expected 1 parameter", pos).into())?;
            let n_params = params.len();

            let name = if n_params > 0 && params[0].name.is_none() {
              Some(&params[0])
            } else {
              params
                .iter()
                .find(|param| param.name.as_deref() == Some("Name"))
            };
            let name = name.ok_or(("Expected an environment variable name", pos).into())?;
            let name = match &name.value {
              Value::String(s) => Ok(s),
              _ => Err(("Expected a string value", pos).into()),
            }?;

            let value = std::env::var(name.as_str()).unwrap_or("".to_string());

            Ok(FunctionValue::Const(Value::String(value.into())))
          }
          "read" => {
            let params = params.ok_or(("Expected 2 parameters", pos).into())?;
            let n_params = params.len();

            let file_name = if n_params > 0 && params[0].name.is_none() {
              Some(&params[0])
            } else {
              params
                .iter()
                .find(|param| param.name.as_deref() == Some("File"))
            };
            let file_name = file_name.ok_or(("Expected a file name (File:)", pos).into())?;
            let file_name = match &file_name.value {
              Value::String(s) => Ok(s),
              _ => Err(("Expected a string value for File", pos).into()),
            }?;

            let as_bytes = if n_params > 1 && params[0].name.is_none() && params[1].name.is_none() {
              Some(&params[1])
            } else {
              params
                .iter()
                .find(|param| param.name.as_deref() == Some("Bytes"))
            };

            let as_bytes = as_bytes
              .map(|param| match &param.value {
                Value::Boolean(b) => Ok(*b),
                _ => Err(("Expected a boolean value for Bytes", pos).into()),
              })
              .unwrap_or(Ok(false))?;

            let file_path = env.resolve_file(file_name).map_err(|x| (x, pos).into())?;

            env
              .dependencies
              .borrow_mut()
              .push(file_path.to_string_lossy().to_string());

            if as_bytes {
              // read bytes from file
              let bytes = std::fs::read(&file_path)
                .map_err(|e| (format!("Failed to read file {:?}: {}", file_path, e), pos).into())?;
              Ok(FunctionValue::Const(Value::Bytes(bytes.into())))
            } else {
              // read string from file
              let string = std::fs::read_to_string(&file_path)
                .map_err(|e| (format!("Failed to read file {:?}: {}", file_path, e), pos).into())?;
              Ok(FunctionValue::Const(Value::String(string.into())))
            }
          }
          _ => Ok(FunctionValue::Function(Function {
            name: identifier,
            params,
            custom_state: None,
          })),
        }
      } else {
        Ok(FunctionValue::Function(Function {
          name: identifier,
          params,
          custom_state: None,
        }))
      }
    }
    _ => Err(
      (
        format!("Unexpected rule {:?} in Function.", exp.as_rule()),
        pos,
      )
        .into(),
    ),
  }
}

fn process_take_table(
  pair: Pair<Rule>,
  _env: &mut ReadEnv,
) -> Result<(Identifier, Vec<RcStrWrapper>), ShardsError> {
  let pos = pair.as_span().start_pos();
  // first is the identifier which has to be VarName
  // followed by N Iden which are the keys

  let mut inner = pair.into_inner();
  let identity = inner
    .next()
    .ok_or(("Expected an identifier in TakeTable", pos).into())?;

  let identifier = extract_identifier(identity)?;

  let mut keys = Vec::new();
  for pair in inner {
    let pos = pair.as_span().start_pos();
    match pair.as_rule() {
      Rule::Iden => keys.push(pair.as_str().to_owned().into()),
      _ => return Err(("Expected an identifier in TakeTable", pos).into()),
    }
  }

  // wrap the shards into an Expr Sequence
  Ok((identifier, keys))
}

fn process_take_seq(
  pair: Pair<Rule>,
  _env: &mut ReadEnv,
) -> Result<(Identifier, Vec<u32>), ShardsError> {
  let pos = pair.as_span().start_pos();
  // first is the identifier which has to be VarName
  // followed by N Integer which are the indices

  let mut inner = pair.into_inner();
  let identity = inner
    .next()
    .ok_or(("Expected an identifier in TakeSeq", pos).into())?;

  let identifier = extract_identifier(identity)?;

  let mut indices = Vec::new();
  for pair in inner {
    let pos = pair.as_span().start_pos();
    match pair.as_rule() {
      Rule::Integer => {
        let value = pair
          .as_str()
          .parse()
          .map_err(|_| ("Failed to parse Integer", pos).into())?;
        indices.push(value);
      }
      _ => return Err(("Expected an integer in TakeSeq", pos).into()),
    }
  }

  Ok((identifier, indices))
}

fn process_pipeline(pair: Pair<Rule>, env: &mut ReadEnv) -> Result<Pipeline, ShardsError> {
  let pos = pair.as_span().start_pos();
  if pair.as_rule() != Rule::Pipeline {
    return Err(("Expected a Pipeline rule, but found a different rule.", pos).into());
  }

  let mut blocks = Vec::new();

  for pair in pair.into_inner() {
    let pos = pair.as_span().start_pos();
    let rule = pair.as_rule();
    match rule {
      Rule::EvalExpr => blocks.push(Block {
        content: BlockContent::EvalExpr(process_sequence(
          pair
            .into_inner()
            .next()
            .ok_or(("Expected an eval time expression, but found none.", pos).into())?,
          env,
        )?),
        line_info: Some(pos.into()),
        custom_state: None,
      }),
      Rule::Expr => blocks.push(Block {
        content: BlockContent::Expr(process_sequence(
          pair
            .into_inner()
            .next()
            .ok_or(("Expected an expression, but found none.", pos).into())?,
          env,
        )?),
        line_info: Some(pos.into()),
        custom_state: None,
      }),
      Rule::Shard => match process_function(pair, env)? {
        FunctionValue::Const(value) => blocks.push(Block {
          content: BlockContent::Const(value),
          line_info: Some(pos.into()),
          custom_state: None,
        }),
        FunctionValue::Function(func) => blocks.push(Block {
          content: BlockContent::Shard(func),
          line_info: Some(pos.into()),
          custom_state: None,
        }),
        FunctionValue::Program(program) => blocks.push(Block {
          content: BlockContent::Program(program),
          line_info: Some(pos.into()),
          custom_state: None,
        }),
      },
      Rule::Func => match process_function(pair, env)? {
        FunctionValue::Const(value) => blocks.push(Block {
          content: BlockContent::Const(value),
          line_info: Some(pos.into()),
          custom_state: None,
        }),
        FunctionValue::Function(func) => blocks.push(Block {
          content: BlockContent::Func(func),
          line_info: Some(pos.into()),
          custom_state: None,
        }),
        FunctionValue::Program(program) => blocks.push(Block {
          content: BlockContent::Program(program),
          line_info: Some(pos.into()),
          custom_state: None,
        }),
      },
      Rule::TakeTable => blocks.push(Block {
        content: {
          let pair = process_take_table(pair, env)?;
          BlockContent::TakeTable(pair.0, pair.1)
        },
        line_info: Some(pos.into()),
        custom_state: None,
      }),
      Rule::TakeSeq => blocks.push(Block {
        content: {
          let pair = process_take_seq(pair, env)?;
          BlockContent::TakeSeq(pair.0, pair.1)
        },
        line_info: Some(pos.into()),
        custom_state: None,
      }),
      Rule::ConstValue => blocks.push(Block {
        // this is an indirection, process_value will handle the case of a ConstValue
        content: BlockContent::Const(process_value(pair, env)?),
        line_info: Some(pos.into()),
        custom_state: None,
      }),
      Rule::Enum => blocks.push(Block {
        content: BlockContent::Const(process_value(pair, env)?),
        line_info: Some(pos.into()),
        custom_state: None,
      }),
      Rule::Shards => blocks.push(Block {
        content: BlockContent::Shards(process_sequence(
          pair
            .into_inner()
            .next()
            .ok_or(("Expected an expression, but found none.", pos).into())?,
          env,
        )?),
        line_info: Some(pos.into()),
        custom_state: None,
      }),
      _ => return Err((format!("Unexpected rule ({:?}) in Pipeline.", rule), pos).into()),
    }
  }
  Ok(Pipeline { blocks })
}

fn process_statement(pair: Pair<Rule>, env: &mut ReadEnv) -> Result<Statement, ShardsError> {
  let pos = pair.as_span().start_pos();
  match pair.as_rule() {
    Rule::Assignment => process_assignment(pair, env).map(Statement::Assignment),
    Rule::Pipeline => process_pipeline(pair, env).map(Statement::Pipeline),
    _ => Err(("Expected an Assignment or a Pipeline", pos).into()),
  }
}

pub(crate) fn process_sequence(
  pair: Pair<Rule>,
  env: &mut ReadEnv,
) -> Result<Sequence, ShardsError> {
  let statements = pair
    .into_inner()
    .map(|x| process_statement(x, env))
    .collect::<Result<Vec<_>, _>>()?;
  Ok(Sequence {
    statements,
    custom_state: None,
  })
}

pub fn process_program(pair: Pair<Rule>, env: &mut ReadEnv) -> Result<Program, ShardsError> {
  let pos = pair.as_span().start_pos();
  if pair.as_rule() != Rule::Program {
    return Err(("Expected a Program rule, but found a different rule.", pos).into());
  }
  let pair = pair.into_inner().next().unwrap(); // parsed qed
  Ok(Program {
    sequence: process_sequence(pair, env)?,
    metadata: Metadata {
      name: env.name.clone(),
    },
    version: 0,
  })
}

fn process_value(pair: Pair<Rule>, env: &mut ReadEnv) -> Result<Value, ShardsError> {
  let pos = pair.as_span().start_pos();
  match pair.as_rule() {
    Rule::ConstValue => {
      // unwrap the inner rule
      let pair = pair.into_inner().next().unwrap(); // parsed qed
      process_value(pair, env)
    }
    Rule::None => Ok(Value::None(())),
    Rule::Boolean => {
      // check if string content is true or false
      let bool_str = pair.as_str();
      if bool_str == "true" {
        Ok(Value::Boolean(true))
      } else if bool_str == "false" {
        Ok(Value::Boolean(false))
      } else {
        Err(("Expected a boolean value", pos).into())
      }
    }
    Rule::VarName => Ok(Value::Identifier(extract_identifier(pair)?)),
    Rule::Enum => {
      let text = pair.as_str();
      let splits: Vec<_> = text.split("::").collect();
      if splits.len() != 2 {
        return Err(("Expected an enum value", pos).into());
      }
      let enum_name = splits[0].to_owned();
      let variant_name = splits[1].to_owned();
      Ok(Value::Enum(enum_name.into(), variant_name.into()))
    }
    Rule::Number => process_number(
      pair
        .into_inner()
        .next()
        .ok_or(("Expected a Number value", pos).into())?,
      env,
    )
    .map(Value::Number),
    Rule::String => {
      let inner = pair.into_inner().next().unwrap(); // parsed qed
      match inner.as_rule() {
        Rule::SimpleString => Ok(Value::String({
          let full_str = inner.as_str();
          // remove quotes AND
          // with this case we need to transform escaped characters
          // so we need to iterate over the string
          let mut chars: std::str::Chars = full_str[1..full_str.len() - 1].chars();
          let mut new_str = String::new();
          while let Some(c) = chars.next() {
            if c == '\\' {
              // we need to check the next character
              let c = chars
                .next()
                .ok_or(("Unexpected end of string", pos).into())?;
              match c {
                'n' => new_str.push('\n'),
                'r' => new_str.push('\r'),
                't' => new_str.push('\t'),
                '\\' => new_str.push('\\'),
                '"' => new_str.push('"'),
                '\'' => new_str.push('\''),
                _ => return Err((format!("Unexpected escaped character {:?}", c), pos).into()),
              }
            } else {
              new_str.push(c);
            }
          }
          new_str.into()
        })),
        Rule::ComplexString => Ok(Value::String({
          let full_str = inner.as_str().to_owned();
          // remove triple quotes
          full_str[3..full_str.len() - 3].to_owned().into()
        })),
        _ => unreachable!(),
      }
    }
    Rule::Seq => {
      let values = pair
        .into_inner()
        .map(|value| {
          let pos = value.as_span().start_pos();
          process_value(
            value
              .into_inner()
              .next()
              .ok_or(("Expected a Value in the sequence", pos).into())?,
            env,
          )
        })
        .collect::<Result<Vec<_>, _>>()?;
      Ok(Value::Seq(values))
    }
    Rule::Table => {
      let pairs = pair
        .into_inner()
        .map(|pair| {
          assert_eq!(pair.as_rule(), Rule::TableEntry);

          let mut inner = pair.into_inner();

          let key = inner.next().unwrap(); // should not fail
          assert_eq!(key.as_rule(), Rule::TableKey);
          let pos = key.as_span().start_pos();
          let key = key
            .into_inner()
            .next()
            .ok_or(("Expected a Table key", pos).into())?;
          let key = match key.as_rule() {
            Rule::None => Value::None(()),
            Rule::Iden => Value::String(key.as_str().to_owned().into()),
            Rule::VarName => Value::Identifier(extract_identifier(key)?),
            Rule::ConstValue => process_value(
              key.into_inner().next().unwrap(), // parsed qed
              env,
            )?,
            _ => {
              eprintln!("Unexpected rule in TableKey: {:?}", key.as_rule());
              unreachable!()
            }
          };

          let value = inner
            .next()
            .ok_or(("Expected a value in TableEntry", pos).into())?;
          let pos = value.as_span().start_pos();
          let value = process_value(
            value
              .into_inner()
              .next()
              .ok_or(("Expected a value in TableEntry", pos).into())?,
            env,
          )?;
          Ok((key, value))
        })
        .collect::<Result<Vec<_>, _>>()?;
      Ok(Value::Table(pairs))
    }
    Rule::Shards => process_sequence(
      pair
        .into_inner()
        .next()
        .ok_or(("Expected a Sequence in Value", pos).into())?,
      env,
    )
    .map(Value::Shards),
    Rule::Shard => match process_function(pair, env)? {
      FunctionValue::Function(func) => Ok(Value::Shard(func)),
      _ => Err(("Invalid Shard in value", pos).into()),
    },
    Rule::EvalExpr => process_sequence(
      pair
        .into_inner()
        .next()
        .ok_or(("Expected a Sequence in Value", pos).into())?,
      env,
    )
    .map(Value::EvalExpr),
    Rule::Expr => process_sequence(
      pair
        .into_inner()
        .next()
        .ok_or(("Expected a Sequence in Value", pos).into())?,
      env,
    )
    .map(Value::Expr),
    Rule::TakeTable => {
      let pair = process_take_table(pair, env)?;
      Ok(Value::TakeTable(pair.0, pair.1))
    }
    Rule::TakeSeq => {
      let pair = process_take_seq(pair, env)?;
      Ok(Value::TakeSeq(pair.0, pair.1))
    }
    Rule::Func => match process_function(pair, env)? {
      FunctionValue::Const(val) => return Ok(val),
      FunctionValue::Function(func) => Ok(Value::Func(func)),
      _ => Err(("Function cannot be used as value", pos).into()),
    },
    _ => Err(
      (
        format!("Unexpected rule ({:?}) in Value", pair.as_rule()),
        pos,
      )
        .into(),
    ),
  }
}

fn process_number(pair: Pair<Rule>, _env: &mut ReadEnv) -> Result<Number, ShardsError> {
  let pos = pair.as_span().start_pos();
  match pair.as_rule() {
    Rule::Integer => Ok(Number::Integer(
      pair
        .as_str()
        .parse()
        .map_err(|_| ("Failed to parse Integer", pos).into())?,
    )),
    Rule::Float => Ok(Number::Float(
      pair
        .as_str()
        .parse()
        .map_err(|_| ("Failed to parse Float", pos).into())?,
    )),
    Rule::Hexadecimal => Ok(Number::Hexadecimal(pair.as_str().to_owned().into())),
    _ => Err(("Unexpected rule in Number", pos).into()),
  }
}

fn process_param(pair: Pair<Rule>, env: &mut ReadEnv) -> Result<Param, ShardsError> {
  let pos = pair.as_span().start_pos();
  if pair.as_rule() != Rule::Param {
    return Err(("Expected a Param rule", pos).into());
  }

  let mut inner = pair.into_inner();
  let first = inner
    .next()
    .ok_or(("Expected a ParamName or Value in Param", pos).into())?;
  let pos = first.as_span().start_pos();
  let (param_name, param_value) = if first.as_rule() == Rule::ParamName {
    let name = first.as_str().to_owned();
    let name = name[0..name.len() - 1].to_owned().into();
    let value = process_value(
      inner
        .next()
        .ok_or(("Expected a Value in Param", pos).into())?
        .into_inner()
        .next()
        .ok_or(("Expected a Value in Param", pos).into())?,
      env,
    )?;
    (Some(name), value)
  } else {
    (
      None,
      process_value(
        first
          .into_inner()
          .next()
          .ok_or(("Expected a Value in Param", pos).into())?,
        env,
      )?,
    )
  };

  Ok(Param {
    name: param_name,
    value: param_value,
    custom_state: None,
<<<<<<< HEAD
=======
    is_default: None,
>>>>>>> 33438308
  })
}

fn process_params(pair: Pair<Rule>, env: &mut ReadEnv) -> Result<Vec<Param>, ShardsError> {
  pair.into_inner().map(|x| process_param(x, env)).collect()
}

pub fn parse(code: &str) -> Result<pest::iterators::Pairs<'_, Rule>, ShardsError> {
  ShardsParser::parse(Rule::Program, code).map_err(|e| {
    (
      format!("Failed to parse file: {}", e),
      LineInfo { line: 0, column: 0 },
    )
      .into()
  })
}

pub fn read_with_env(code: &str, env: &mut ReadEnv) -> Result<Program, ShardsError> {
  let successful_parse: pest::iterators::Pairs<'_, Rule> = {
    ShardsParser::parse(Rule::Program, code).map_err(|e| {
      (
        format!("Failed to parse file {:?}: {}", env.script_directory, e),
        LineInfo { line: 0, column: 0 },
      )
        .into()
    })?
  };
  process_program(
    successful_parse.into_iter().next().unwrap(), // parsed qed
    env,
  )
}

pub fn read(code: &str, name: &str, path: &str) -> Result<Program, ShardsError> {
  let mut env = ReadEnv::new(name, "", path);
  read_with_env(&code, &mut env)
}

use lazy_static::lazy_static;

lazy_static! {
  pub static ref AST_TYPE: Type = Type::object(FRAG_CC, fourCharacterCode(*b"ASTa")); // last letter used as version
  pub static ref AST_TYPE_VEC: Vec<Type> = vec![*AST_TYPE];
  pub static ref AST_VAR_TYPE: Type = Type::context_variable(&AST_TYPE_VEC);
  pub static ref READ_OUTPUT_TYPES: Vec<Type> = vec![common_type::string, common_type::bytes, *AST_TYPE];
}

#[derive(shards::shards_enum)]
#[enum_info(
  b"ASTt",
  "AstType",
  "Variants of AST representation of a Shards program."
)]
pub enum AstType {
  #[enum_value("Binary AST as Bytes type")]
  Bytes = 0x0,
  #[enum_value("JSON String type AST")]
  Json = 0x1,
  #[enum_value("Live Object AST to be used within a live environment")]
  Object = 0x2,
}

#[derive(shard)]
#[shard_info(
  "Shards.Read",
  "Reads the textual representation of a Shards program and outputs the binary or json AST representation.",
)]
pub struct ReadShard {
  output: ClonedVar,
  #[shard_param(
    "OutputType",
    "Determines the type of AST to be outputted.",
    ASTTYPE_TYPES
  )]
  output_type: ClonedVar,
  #[shard_param(
    "BasePath",
    "The base path used when interpreting file references.",
    STRING_VAR_OR_NONE_SLICE
  )]
  base_path: ParamVar,
  #[shard_required]
  required_variables: ExposedTypes,

  rc_ast: Option<Rc<Program>>,
}

impl Default for ReadShard {
  fn default() -> Self {
    Self {
      output: ClonedVar::default(),
      output_type: ClonedVar::from(AstType::Bytes),
      base_path: ParamVar::new(Var::ephemeral_string(".")),
      required_variables: ExposedTypes::default(),
      rc_ast: None,
    }
  }
}

#[shard_impl]
impl Shard for ReadShard {
  fn input_types(&mut self) -> &Types {
    &STRING_TYPES
  }

  fn output_types(&mut self) -> &Types {
    &READ_OUTPUT_TYPES
  }

  fn warmup(&mut self, _context: &Context) -> Result<(), &str> {
    self.warmup_helper(_context)?;
    Ok(())
  }

  fn cleanup(&mut self, ctx: Option<&Context>) -> Result<(), &str> {
    self.cleanup_helper(ctx)?;
    Ok(())
  }

  fn compose(&mut self, _data: &InstanceData) -> Result<Type, &str> {
    self.compose_helper(_data)?;

    match self.output_type.0.as_ref().try_into() {
      Ok(AstType::Bytes) => Ok(common_type::bytes),
      Ok(AstType::Json) => Ok(common_type::string),
      Ok(AstType::Object) => Ok(*AST_TYPE),
      Err(_) => {
        shlog_error!("Invalid output type for ReadShard");
        Err("Invalid output type for ReadShard")
      }
    }
  }

  fn activate(&mut self, _: &Context, input: &Var) -> Result<Var, &str> {
    let code: &str = input.try_into()?;

    let output_type = self.output_type.0.as_ref().try_into() as Result<AstType, _>;

    let parsed = ShardsParser::parse(Rule::Program, code).map_err(|e| {
      shlog_error!("Failed to parse shards code: {}", e);
      "Failed to parse Shards code"
    })?;

    let bp_var = self.base_path.get();
    let base_path = if bp_var.is_none() {
      "."
    } else {
      bp_var.try_into()?
    };

    let prog = process_program(
      parsed.into_iter().next().unwrap(), // parsed qed
      &mut ReadEnv::new("", "", base_path),
    )
    .map_err(|e| {
      shlog_error!("Failed to process shards code: {:?}", e);
      "Failed to tokenize Shards code"
    })?;

    match output_type {
      Ok(AstType::Bytes) => {
        // Serialize using flexbuffers
        let encoded_bin: Vec<u8> = flexbuffers::to_vec(&prog).map_err(|e| {
          shlog_error!("Failed to serialize shards code: {}", e);
          "Failed to serialize Shards code"
        })?;

        self.output = encoded_bin.as_slice().into();
      }
      Ok(AstType::Json) => {
        // Serialize using json
        let encoded_json = serde_json::to_string(&prog).map_err(|e| {
          shlog_error!("Failed to serialize shards code: {}", e);
          "Failed to serialize Shards code"
        })?;

        let s = Var::ephemeral_string(encoded_json.as_str());
        self.output = s.into();
      }
      Ok(AstType::Object) => {
        self.rc_ast = Some(Rc::new(prog));
        self.output = Var::new_object(self.rc_ast.as_ref().unwrap(), &AST_TYPE).into();
      }
      Err(_) => {
        shlog_error!("Invalid output type for ReadShard");
        return Err("Invalid output type for ReadShard");
      }
    }

    Ok(self.output.0)
  }
}

#[test]
fn test_parsing1() {
  // use std::num::NonZeroUsize;
  // pest::set_call_limit(NonZeroUsize::new(25000));
  // let code = include_str!("nested.shs");
  let code = include_str!("sample1.shs");
  let successful_parse = ShardsParser::parse(Rule::Program, code).unwrap();
  let mut env = ReadEnv::new("", ".", ".");
  let seq = process_program(successful_parse.into_iter().next().unwrap(), &mut env).unwrap();
  let seq = seq.sequence;

  // Serialize using flexbuffers
  let encoded_bin: Vec<u8> = flexbuffers::to_vec(&seq).unwrap();

  // Deserialize using flexbuffers
  let decoded_bin: Sequence = flexbuffers::from_slice(&encoded_bin).unwrap();

  // Serialize using json
  let encoded_json = serde_json::to_string(&seq).unwrap();
  println!("Json Serialized = {}", encoded_json);

  let encoded_json2 = serde_json::to_string(&decoded_bin).unwrap();
  assert_eq!(encoded_json, encoded_json2);

  // Deserialize using json
  let decoded_json: Sequence = serde_json::from_str(&encoded_json).unwrap();

  let encoded_bin2: Vec<u8> = flexbuffers::to_vec(&decoded_json).unwrap();
  assert_eq!(encoded_bin, encoded_bin2);
}

#[test]
fn test_parsing2() {
  let code = include_str!("explained.shs");
  let successful_parse = ShardsParser::parse(Rule::Program, code).unwrap();
  let mut env = ReadEnv::new("", ".", ".");
  let seq = process_program(successful_parse.into_iter().next().unwrap(), &mut env).unwrap();
  let seq = seq.sequence;

  // Serialize using flexbuffers
  let encoded_bin: Vec<u8> = flexbuffers::to_vec(&seq).unwrap();

  // Deserialize using flexbuffers
  let decoded_bin: Sequence = flexbuffers::from_slice(&encoded_bin).unwrap();

  // Serialize using json
  let encoded_json = serde_json::to_string(&seq).unwrap();
  println!("Json Serialized = {}", encoded_json);

  let encoded_json2 = serde_json::to_string(&decoded_bin).unwrap();
  assert_eq!(encoded_json, encoded_json2);

  // Deserialize using json
  let decoded_json: Sequence = serde_json::from_str(&encoded_json).unwrap();

  let encoded_bin2: Vec<u8> = flexbuffers::to_vec(&decoded_json).unwrap();
  assert_eq!(encoded_bin, encoded_bin2);
}<|MERGE_RESOLUTION|>--- conflicted
+++ resolved
@@ -861,10 +861,7 @@
     name: param_name,
     value: param_value,
     custom_state: None,
-<<<<<<< HEAD
-=======
     is_default: None,
->>>>>>> 33438308
   })
 }
 
