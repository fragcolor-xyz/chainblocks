--- conflicted
+++ resolved
@@ -629,31 +629,7 @@
       SHLOG_FATAL("Unreachable shardsActivation case");
     }
 
-<<<<<<< HEAD
     output = activateShard(blk, context, input);
-=======
-    if constexpr (HASHED) {
-      const auto shardHash = blk->hash(blk);
-      SHLOG_TRACE("Hashing shard {}", shardHash);
-      XXH3_128bits_update(&hashState, &shardHash, sizeof(shardHash));
-
-      SHLOG_TRACE("Hashing input {}", input);
-      wireHashState().updateHash(input, &hashState);
-
-      const auto params = blk->parameters(blk);
-      for (uint32_t nParam = 0; nParam < params.len; nParam++) {
-        const auto param = blk->getParam(blk, nParam);
-        SHLOG_TRACE("Hashing param {}", param);
-        wireHashState().updateHash(param, &hashState);
-      }
-
-      output = activateShard(blk, context, input);
-      SHLOG_TRACE("Hashing output {}", output);
-      wireHashState().updateHash(output, &hashState);
-    } else {
-      output = activateShard(blk, context, input);
-    }
->>>>>>> 7278e551
 
     // Deal with aftermath of activation
     if (unlikely(!context->shouldContinue())) {
@@ -1216,17 +1192,6 @@
     }
   }
 
-<<<<<<< HEAD
-=======
-  for (uint32_t i = 0; param.valueTypes.len > i; i++) {
-    // This only does a quick check to see if the type is roughly correct
-    // ContextVariable types will be checked in validateConnection based on requiredVariables
-    if (matchTypes(varType, param.valueTypes.elements[i], true, true, true)) {
-      return true; // we are good just exit
-    }
-  }
-
->>>>>>> 7278e551
   std::string err(
       fmt::format("Parameter {} not accepting this kind of variable: {} (type: {}, valid types: {}), line: {}, column: {}",
                   param.name, value, varType, param.valueTypes, shard->line, shard->column));
