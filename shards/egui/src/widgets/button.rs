/* SPDX-License-Identifier: BSD-3-Clause */
/* Copyright © 2022 Fragcolor Pte. Ltd. */

use crate::util;
use crate::widgets::text_util;
use crate::widgets::TEXTWRAP_TYPE;
use crate::ANY_TABLE_OR_NONE_SLICE;
use crate::CONTEXTS_NAME;
use crate::PARENTS_UI_NAME;
use crate::STRING_VAR_SLICE;
use egui::TextWrapMode;
use shards::core::register_shard;
use shards::shard::Shard;
use shards::types::common_type;
use shards::types::ClonedVar;
use shards::types::Context;
use shards::types::ExposedTypes;
use shards::types::InstanceData;
use shards::types::OptionalString;
use shards::types::ParamVar;
use shards::types::ShardsVar;
use shards::types::Type;
use shards::types::Types;
use shards::types::Var;
use shards::types::WireState;
use shards::types::ANY_TYPES;
use shards::types::BOOL_TYPES;
use shards::types::SHARDS_OR_NONE_TYPES;

use super::TextWrap;

#[derive(shard)]
#[shard_info("UI.Button", "Clickable button with text.")]
struct Button {
  #[shard_param("Label", "The text label of this button.", STRING_VAR_SLICE)]
  label: ParamVar,
  #[shard_param(
    "Action",
    "The shards to execute when the button is pressed.",
    SHARDS_OR_NONE_TYPES
  )]
  action: ShardsVar,
  #[shard_param("Style", "The text style.", ANY_TABLE_OR_NONE_SLICE)]
  style: ClonedVar,
  #[shard_param("Wrap", "The text wrapping mode.", [*TEXTWRAP_TYPE, common_type::bool])]
  wrap: ClonedVar,
  #[shard_warmup]
  contexts: ParamVar,
  #[shard_warmup]
  parents: ParamVar,
  #[shard_required]
  required: ExposedTypes,
}

impl Default for Button {
  fn default() -> Self {
    Self {
      contexts: ParamVar::new_named(CONTEXTS_NAME),
      parents: ParamVar::new_named(PARENTS_UI_NAME),
      label: ParamVar::new(Var::ephemeral_string("")),
      action: ShardsVar::default(),
<<<<<<< HEAD
      wrap: ClonedVar(TextWrap::Truncate.into()),
=======
      wrap: ClonedVar(TextWrap::Extend.into()),
>>>>>>> ed8fae80
      style: ClonedVar::default(),
      required: Vec::new(),
    }
  }
}

#[shard_impl]
impl Shard for Button {
  fn input_types(&mut self) -> &Types {
    &ANY_TYPES
  }

  fn input_help(&mut self) -> OptionalString {
    OptionalString(shccstr!(
      "The value that will be passed to the Action shards of the button."
    ))
  }

  fn output_types(&mut self) -> &Types {
    &BOOL_TYPES
  }

  fn output_help(&mut self) -> OptionalString {
    OptionalString(shccstr!(
      "Indicates whether the button was clicked during this frame."
    ))
  }

  fn compose(&mut self, data: &InstanceData) -> Result<Type, &str> {
    self.compose_helper(data)?;

    // Add UI.Parents to the list of required variables
    util::require_context(&mut self.required);
    util::require_parents(&mut self.required);

    self.action.compose(data)?;
    shards::util::require_shards_contents(&mut self.required, &self.action);

    Ok(common_type::bool)
  }

  fn warmup(&mut self, ctx: &Context) -> Result<(), &str> {
    self.warmup_helper(ctx)?;
    Ok(())
  }

  fn cleanup(&mut self, ctx: Option<&Context>) -> Result<(), &str> {
    self.cleanup_helper(ctx)?;
    Ok(())
  }

  fn activate(&mut self, context: &Context, input: &Var) -> Result<Var, &str> {
    if let Some(ui) = util::get_current_parent_opt(self.parents.get())? {
      let label: &str = self.label.get().try_into()?;
      let mut text = egui::RichText::new(label);

      let style = &self.style.0;
      if !style.is_none() {
        text = text_util::get_styled_text(text, &style.try_into()?)?;
      }

      let mut button = egui::Button::new(text);

      let wrap = &self.wrap.0;
      if wrap.is_bool() {
        let wrap: bool = wrap.try_into()?;
        if wrap {
          button = button.wrap_mode(TextWrapMode::Wrap);
        } else {
          button = button.wrap_mode(TextWrapMode::Extend);
        }
      } else {
        let wrap: TextWrap = wrap.try_into()?;
        let wrap = match wrap {
          TextWrap::Truncate => TextWrapMode::Truncate,
          TextWrap::Wrap => TextWrapMode::Wrap,
          TextWrap::Extend => TextWrapMode::Extend,
        };
        button = button.wrap_mode(wrap);
      }

      let mut button_clicked = false;

      let response = ui.add(button);
      if response.clicked() {
        let mut output = Var::default();
        if self.action.activate(context, input, &mut output) == WireState::Error {
          return Err("Failed to activate button");
        }

        // button clicked during this frame
        button_clicked = true;
      }

      // Store response in context to support shards like PopupWrapper, which uses a stored response in order to wrap behavior around it
      let ctx = util::get_current_context(&self.contexts)?;
      ctx.prev_response = Some(response);
      if button_clicked {
        ctx.override_selection_response = ctx.prev_response.clone();
      }

      // button not clicked during this frame
      Ok(button_clicked.into())
    } else {
      Err("No UI parent")
    }
  }
}

pub fn register_shards() {
  register_shard::<Button>();
}<|MERGE_RESOLUTION|>--- conflicted
+++ resolved
@@ -59,11 +59,7 @@
       parents: ParamVar::new_named(PARENTS_UI_NAME),
       label: ParamVar::new(Var::ephemeral_string("")),
       action: ShardsVar::default(),
-<<<<<<< HEAD
-      wrap: ClonedVar(TextWrap::Truncate.into()),
-=======
       wrap: ClonedVar(TextWrap::Extend.into()),
->>>>>>> ed8fae80
       style: ClonedVar::default(),
       required: Vec::new(),
     }
