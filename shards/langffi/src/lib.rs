--- conflicted
+++ resolved
@@ -70,11 +70,7 @@
 #[no_mangle]
 pub extern "C" fn shards_load_ast(bytes: *mut u8, size: u32) -> SHLAst {
   let bytes = unsafe { from_raw_parts_allow_null(bytes, size as usize) };
-<<<<<<< HEAD
-  let decoded_bin: Result<Sequence, _> = flexbuffers::from_slice(bytes);
-=======
   let decoded_bin: Result<Program, _> = flexbuffers::from_slice(bytes);
->>>>>>> 33438308
   match decoded_bin {
     Ok(prog) => SHLAst {
       ast: Box::into_raw(Box::new(prog.sequence)),
