--- conflicted
+++ resolved
@@ -1187,19 +1187,14 @@
     }
 
     _sound.emplace();
-<<<<<<< HEAD
     ma_uint32 flags = MA_SOUND_FLAG_DECODE | MA_SOUND_FLAG_ASYNC;
     if (!_spatialized.payload.boolValue) {
       flags |= MA_SOUND_FLAG_NO_SPATIALIZATION;
     }
-    auto result = ma_sound_init_from_file(_engine, _fileName.payload.stringValue, flags, NULL, NULL, &*_sound);
-=======
     ma_result result{};
     // proxyToMainThread([&]() {
-    result = ma_sound_init_from_file(_engine, _fileName.payload.stringValue, MA_SOUND_FLAG_DECODE | MA_SOUND_FLAG_ASYNC, NULL,
-                                     NULL, &*_sound);
+    result = result = ma_sound_init_from_file(_engine, _fileName.payload.stringValue, flags, NULL, NULL, &*_sound);
     // });
->>>>>>> deeeaf48
     if (result != MA_SUCCESS) {
       throw ActivationError("Failed to init sound");
     }
