--- conflicted
+++ resolved
@@ -182,12 +182,6 @@
         scaleOpt = toOutputScale(scaleVar);
       }
 
-<<<<<<< HEAD
-      sizing = RenderStepOutput::RelativeToInputSize{.name = inputVar.payload.stringValue, .scale = scaleOpt};
-    }
-  } else {
-    sizing = RenderStepOutput::RelativeToMainSize{.scale = toOutputScale(v.get())};
-=======
       Var inputVar;
       std::optional<std::string> inputName;
       if (getFromTable(context, table, Var("name"), inputVar)) {
@@ -200,14 +194,6 @@
   } else {
     sizing = RenderStepOutput::RelativeToMainSize{.scale = toOutputScale(v.get())};
   }
-}
-
-template <typename T> void applyOutputScaleToStep(SHContext *context, T &step, const SHVar &input) {
-  if (!step.output) {
-    step.output = steps::getDefaultRenderStepOutput();
->>>>>>> d5ba4715
-  }
-  applyOutputScale(context, step.output->outputSizing, input);
 }
 
 template <typename T> void applyOutputScaleToStep(SHContext *context, T &step, const SHVar &input) {
