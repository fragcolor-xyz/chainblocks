/* SPDX-License-Identifier: BSD 3-Clause "New" or "Revised" License */
/* Copyright © 2019-2020 Giovanni Petrantoni */

#define STB_DS_IMPLEMENTATION 1

// must go first
#include <boost/asio.hpp>

#include "blocks/shared.hpp"
#include "runtime.hpp"
#include "utility.hpp"
#include <boost/stacktrace.hpp>
#include <csignal>
#include <cstdarg>
#include <ghc/filesystem.hpp>
#include <string.h>
#include <unordered_set>

INITIALIZE_EASYLOGGINGPP

namespace chainblocks {
extern void registerChainsBlocks();
extern void registerLoggingBlocks();
extern void registerFlowBlocks();
extern void registerSeqsBlocks();
extern void registerCastingBlocks();
extern void registerBlocksCoreBlocks();
extern void registerSerializationBlocks();
extern void registerFSBlocks();
extern void registerJsonBlocks();
extern void registerNetworkBlocks();
extern void registerStructBlocks();
extern void registerTimeBlocks();
// extern void registerOSBlocks();
extern void registerProcessBlocks();

namespace Math {
namespace LinAlg {
extern void registerBlocks();
}
} // namespace Math

namespace Regex {
extern void registerBlocks();
}

namespace channels {
extern void registerBlocks();
}

namespace Assert {
extern void registerBlocks();
}

namespace Python {
extern void registerBlocks();
}

namespace Genetic {
extern void registerBlocks();
}

namespace Random {
extern void registerBlocks();
}

namespace Imaging {
extern void registerBlocks();
}

namespace Http {
extern void registerBlocks();
}

namespace WS {
extern void registerBlocks();
}

namespace BigInt {
extern void registerBlocks();
}

#ifdef CB_WITH_EXTRAS
extern void cbInitExtras();
#endif

static bool globalRegisterDone = false;

void loadExternalBlocks(std::string from) {
  namespace fs = ghc::filesystem;
  auto root = fs::path(from);
  auto pluginPath = root / "cblocks";
  if (!fs::exists(pluginPath))
    return;

  for (auto &p : fs::recursive_directory_iterator(pluginPath)) {
    if (p.is_regular_file()) {
      auto ext = p.path().extension();
      if (ext == ".dll" || ext == ".so" || ext == ".dylib") {
        auto filename = p.path().filename();
        auto dllstr = p.path().string();
        LOG(INFO) << "Loading external dll: " << filename
                  << " path: " << dllstr;
#if _WIN32
        auto handle = LoadLibraryExA(dllstr.c_str(), NULL,
                                     LOAD_LIBRARY_SEARCH_DEFAULT_DIRS);
        if (!handle) {
          LOG(ERROR) << "LoadLibrary failed, error: " << GetLastError();
        }
#elif defined(__linux__) || defined(__APPLE__)
        auto handle = dlopen(dllstr.c_str(), RTLD_NOW | RTLD_LOCAL);
        if (!handle) {
          LOG(ERROR) << "dlerror: " << dlerror();
        }
#endif
      }
    }
  }
}

el::Configurations LogsDefaultConf;

void registerCoreBlocks() {
  if (globalRegisterDone)
    return;

  globalRegisterDone = true;

// UTF8 on windows
#ifdef _WIN32
  SetConsoleOutputCP(CP_UTF8);
  namespace fs = ghc::filesystem;
  if (Globals::ExePath.size() > 0) {
    auto pluginPath = fs::absolute(Globals::ExePath) / "cblocks";
    auto pluginPathStr = pluginPath.wstring();
    LOG(DEBUG) << "Adding dll path: " << pluginPathStr;
    AddDllDirectory(pluginPathStr.c_str());
  }
  if (Globals::RootPath.size() > 0) {
    auto pluginPath = fs::absolute(Globals::RootPath) / "cblocks";
    auto pluginPathStr = pluginPath.wstring();
    LOG(DEBUG) << "Adding dll path: " << pluginPathStr;
    AddDllDirectory(pluginPathStr.c_str());
  }
#endif

  LogsDefaultConf.setToDefault();
  LogsDefaultConf.setGlobally(el::ConfigurationType::Format,
                              "[%datetime %level %thread] %msg");
  el::Loggers::reconfigureAllLoggers(LogsDefaultConf);

  // at this point we might have some auto magical static linked block already
  // keep them stored here and re-register them
  // as we assume the observers were setup in this call caller so too late for
  // them
  std::vector<std::pair<std::string_view, CBBlockConstructor>> earlyblocks;
  for (auto &pair : Globals::BlocksRegister) {
    earlyblocks.push_back(pair);
  }
  Globals::BlocksRegister.clear();

  static_assert(sizeof(CBVarPayload) == 16);
  static_assert(sizeof(CBVar) == 32);

  registerBlocksCoreBlocks();
  Assert::registerBlocks();
  registerChainsBlocks();
  registerLoggingBlocks();
  registerFlowBlocks();
  registerSeqsBlocks();
  registerCastingBlocks();
  registerSerializationBlocks();
  Math::LinAlg::registerBlocks();
  registerJsonBlocks();
  registerStructBlocks();
  registerTimeBlocks();
  Regex::registerBlocks();
  channels::registerBlocks();
  Random::registerBlocks();
  Imaging::registerBlocks();
  BigInt::registerBlocks();

#ifndef __EMSCRIPTEN__
  // registerOSBlocks();
  registerFSBlocks();
  registerProcessBlocks();
  Genetic::registerBlocks();
  registerNetworkBlocks();
  Python::registerBlocks();
  Http::registerBlocks();
  WS::registerBlocks();
#endif

  // Enums are auto registered we need to propagate them to observers
  for (auto &einfo : Globals::EnumTypesRegister) {
    int32_t vendorId = (int32_t)((einfo.first & 0xFFFFFFFF00000000) >> 32);
    int32_t enumId = (int32_t)(einfo.first & 0x00000000FFFFFFFF);
    for (auto &pobs : Globals::Observers) {
      if (pobs.expired())
        continue;
      auto obs = pobs.lock();
      obs->registerEnumType(vendorId, enumId, einfo.second);
    }
  }

#ifdef CB_WITH_EXTRAS
  cbInitExtras();
#endif

  // re run early blocks registration!
  for (auto &pair : earlyblocks) {
    registerBlock(pair.first, pair.second);
  }

#ifndef NDEBUG
  // TODO remove when we have better tests/samples

  // Test chain DSL
  auto chain1 = std::shared_ptr<CBChain>(Chain("test-chain")
                                             .looped(true)
                                             .let(1)
                                             .block("Log")
                                             .block("Math.Add", 2)
                                             .block("Assert.Is", 3, true));
  assert(chain1->blocks.size() == 4);

  // Test dynamic array
  CBSeq ts{};
  Var a{0}, b{1}, c{2}, d{3}, e{4}, f{5};
  arrayPush(ts, a);
  assert(ts.len == 1);
  assert(ts.cap == 4);
  arrayPush(ts, b);
  arrayPush(ts, c);
  arrayPush(ts, d);
  arrayPush(ts, e);
  assert(ts.len == 5);
  assert(ts.cap == 8);

  assert(ts.elements[0] == Var(0));
  assert(ts.elements[1] == Var(1));
  assert(ts.elements[2] == Var(2));
  assert(ts.elements[3] == Var(3));
  assert(ts.elements[4] == Var(4));

  arrayInsert(ts, 1, f);

  assert(ts.elements[0] == Var(0));
  assert(ts.elements[1] == Var(5));
  assert(ts.elements[2] == Var(1));
  assert(ts.elements[3] == Var(2));
  assert(ts.elements[4] == Var(3));

  arrayDel(ts, 2);

  assert(ts.elements[0] == Var(0));
  assert(ts.elements[1] == Var(5));
  assert(ts.elements[2] == Var(2));
  assert(ts.elements[3] == Var(3));
  assert(ts.elements[4] == Var(4));

  arrayDelFast(ts, 2);

  assert(ts.elements[0] == Var(0));
  assert(ts.elements[1] == Var(5));
  assert(ts.elements[2] == Var(4));
  assert(ts.elements[3] == Var(3));

  assert(ts.len == 4);

  arrayFree(ts);
  assert(ts.elements == nullptr);
  assert(ts.len == 0);
  assert(ts.cap == 0);
#endif

  // finally iterate cblock directory and load external dlls
  loadExternalBlocks(Globals::ExePath);
  if (Globals::RootPath != Globals::ExePath) {
    loadExternalBlocks(Globals::RootPath);
  }
}

CBlock *createBlock(std::string_view name) {
  auto it = Globals::BlocksRegister.find(name);
  if (it == Globals::BlocksRegister.end()) {
    return nullptr;
  }

  auto blkp = it->second();

  // Hook inline blocks to override activation in runChain
  if (name == "Const") {
    blkp->inlineBlockId = CBInlineBlocks::CoreConst;
  } else if (name == "Pass") {
    blkp->inlineBlockId = CBInlineBlocks::NoopBlock;
  } else if (name == "Input") {
    blkp->inlineBlockId = CBInlineBlocks::CoreInput;
  } else if (name == "Sleep") {
    blkp->inlineBlockId = CBInlineBlocks::CoreSleep;
  } else if (name == "Repeat") {
    blkp->inlineBlockId = CBInlineBlocks::CoreRepeat;
  } else if (name == "Once") {
    blkp->inlineBlockId = CBInlineBlocks::CoreOnce;
  } else if (name == "Get") {
    blkp->inlineBlockId = CBInlineBlocks::CoreGet;
  } else if (name == "Set") {
    blkp->inlineBlockId = CBInlineBlocks::CoreSet;
  } else if (name == "Ref") {
    blkp->inlineBlockId = CBInlineBlocks::CoreRef;
  } else if (name == "Update") {
    blkp->inlineBlockId = CBInlineBlocks::CoreUpdate;
  } else if (name == "Swap") {
    blkp->inlineBlockId = CBInlineBlocks::CoreSwap;
  } else if (name == "Push") {
    blkp->inlineBlockId = CBInlineBlocks::CorePush;
  } else if (name == "Is") {
    blkp->inlineBlockId = CBInlineBlocks::CoreIs;
  } else if (name == "IsNot") {
    blkp->inlineBlockId = CBInlineBlocks::CoreIsNot;
  } else if (name == "IsMore") {
    blkp->inlineBlockId = CBInlineBlocks::CoreIsMore;
  } else if (name == "IsLess") {
    blkp->inlineBlockId = CBInlineBlocks::CoreIsLess;
  } else if (name == "IsMoreEqual") {
    blkp->inlineBlockId = CBInlineBlocks::CoreIsMoreEqual;
  } else if (name == "IsLessEqual") {
    blkp->inlineBlockId = CBInlineBlocks::CoreIsLessEqual;
  } else if (name == "And") {
    blkp->inlineBlockId = CBInlineBlocks::CoreAnd;
  } else if (name == "Or") {
    blkp->inlineBlockId = CBInlineBlocks::CoreOr;
  } else if (name == "Not") {
    blkp->inlineBlockId = CBInlineBlocks::CoreNot;
  } else if (name == "Math.Add") {
    blkp->inlineBlockId = CBInlineBlocks::MathAdd;
  } else if (name == "Math.Subtract") {
    blkp->inlineBlockId = CBInlineBlocks::MathSubtract;
  } else if (name == "Math.Multiply") {
    blkp->inlineBlockId = CBInlineBlocks::MathMultiply;
  } else if (name == "Math.Divide") {
    blkp->inlineBlockId = CBInlineBlocks::MathDivide;
  } else if (name == "Math.Xor") {
    blkp->inlineBlockId = CBInlineBlocks::MathXor;
  } else if (name == "Math.And") {
    blkp->inlineBlockId = CBInlineBlocks::MathAnd;
  } else if (name == "Math.Or") {
    blkp->inlineBlockId = CBInlineBlocks::MathOr;
  } else if (name == "Math.Mod") {
    blkp->inlineBlockId = CBInlineBlocks::MathMod;
  } else if (name == "Math.LShift") {
    blkp->inlineBlockId = CBInlineBlocks::MathLShift;
  } else if (name == "Math.RShift") {
    blkp->inlineBlockId = CBInlineBlocks::MathRShift;
  } else if (name == "Math.Abs") {
    blkp->inlineBlockId = CBInlineBlocks::MathAbs;
  } else if (name == "Math.Exp") {
    blkp->inlineBlockId = CBInlineBlocks::MathExp;
  } else if (name == "Math.Exp2") {
    blkp->inlineBlockId = CBInlineBlocks::MathExp2;
  } else if (name == "Math.Expm1") {
    blkp->inlineBlockId = CBInlineBlocks::MathExpm1;
  } else if (name == "Math.Log") {
    blkp->inlineBlockId = CBInlineBlocks::MathLog;
  } else if (name == "Math.Log10") {
    blkp->inlineBlockId = CBInlineBlocks::MathLog10;
  } else if (name == "Math.Log2") {
    blkp->inlineBlockId = CBInlineBlocks::MathLog2;
  } else if (name == "Math.Log1p") {
    blkp->inlineBlockId = CBInlineBlocks::MathLog1p;
  } else if (name == "Math.Sqrt") {
    blkp->inlineBlockId = CBInlineBlocks::MathSqrt;
  } else if (name == "Math.Cbrt") {
    blkp->inlineBlockId = CBInlineBlocks::MathCbrt;
  } else if (name == "Math.Sin") {
    blkp->inlineBlockId = CBInlineBlocks::MathSin;
  } else if (name == "Math.Cos") {
    blkp->inlineBlockId = CBInlineBlocks::MathCos;
  } else if (name == "Math.Tan") {
    blkp->inlineBlockId = CBInlineBlocks::MathTan;
  } else if (name == "Math.Asin") {
    blkp->inlineBlockId = CBInlineBlocks::MathAsin;
  } else if (name == "Math.Acos") {
    blkp->inlineBlockId = CBInlineBlocks::MathAcos;
  } else if (name == "Math.Atan") {
    blkp->inlineBlockId = CBInlineBlocks::MathAtan;
  } else if (name == "Math.Sinh") {
    blkp->inlineBlockId = CBInlineBlocks::MathSinh;
  } else if (name == "Math.Cosh") {
    blkp->inlineBlockId = CBInlineBlocks::MathCosh;
  } else if (name == "Math.Tanh") {
    blkp->inlineBlockId = CBInlineBlocks::MathTanh;
  } else if (name == "Math.Asinh") {
    blkp->inlineBlockId = CBInlineBlocks::MathAsinh;
  } else if (name == "Math.Acosh") {
    blkp->inlineBlockId = CBInlineBlocks::MathAcosh;
  } else if (name == "Math.Atanh") {
    blkp->inlineBlockId = CBInlineBlocks::MathAtanh;
  } else if (name == "Math.Erf") {
    blkp->inlineBlockId = CBInlineBlocks::MathErf;
  } else if (name == "Math.Erfc") {
    blkp->inlineBlockId = CBInlineBlocks::MathErfc;
  } else if (name == "Math.TGamma") {
    blkp->inlineBlockId = CBInlineBlocks::MathTGamma;
  } else if (name == "Math.LGamma") {
    blkp->inlineBlockId = CBInlineBlocks::MathLGamma;
  } else if (name == "Math.Ceil") {
    blkp->inlineBlockId = CBInlineBlocks::MathCeil;
  } else if (name == "Math.Floor") {
    blkp->inlineBlockId = CBInlineBlocks::MathFloor;
  } else if (name == "Math.Trunc") {
    blkp->inlineBlockId = CBInlineBlocks::MathTrunc;
  } else if (name == "Math.Round") {
    blkp->inlineBlockId = CBInlineBlocks::MathRound;
  }

  return blkp;
}

void registerBlock(std::string_view name, CBBlockConstructor constructor,
                   std::string_view fullTypeName) {
  auto findIt = Globals::BlocksRegister.find(name);
  if (findIt == Globals::BlocksRegister.end()) {
    Globals::BlocksRegister.insert(std::make_pair(name, constructor));
    // LOG(TRACE) << "added block: " << cname;
  } else {
    Globals::BlocksRegister[name] = constructor;
    LOG(INFO) << "overridden block: " << name;
  }

  Globals::BlockNamesToFullTypeNames[name] = fullTypeName;

  for (auto &pobs : Globals::Observers) {
    if (pobs.expired())
      continue;
    auto obs = pobs.lock();
    obs->registerBlock(name.data(), constructor);
  }
}

void registerObjectType(int32_t vendorId, int32_t typeId, CBObjectInfo info) {
  int64_t id = (int64_t)vendorId << 32 | typeId;
  auto typeName = std::string(info.name);
  auto findIt = Globals::ObjectTypesRegister.find(id);
  if (findIt == Globals::ObjectTypesRegister.end()) {
    Globals::ObjectTypesRegister.insert(std::make_pair(id, info));
    // LOG(TRACE) << "added object type: " << typeName;
  } else {
    Globals::ObjectTypesRegister[id] = info;
    LOG(INFO) << "overridden object type: " << typeName;
  }

  for (auto &pobs : Globals::Observers) {
    if (pobs.expired())
      continue;
    auto obs = pobs.lock();
    obs->registerObjectType(vendorId, typeId, info);
  }
}

void registerEnumType(int32_t vendorId, int32_t typeId, CBEnumInfo info) {
  int64_t id = (int64_t)vendorId << 32 | typeId;
  auto typeName = std::string(info.name);
  auto findIt = Globals::ObjectTypesRegister.find(id);
  if (findIt == Globals::ObjectTypesRegister.end()) {
    Globals::EnumTypesRegister.insert(std::make_pair(id, info));
    // LOG(TRACE) << "added enum type: " << typeName;
  } else {
    Globals::EnumTypesRegister[id] = info;
    LOG(INFO) << "overridden enum type: " << typeName;
  }

  for (auto &pobs : Globals::Observers) {
    if (pobs.expired())
      continue;
    auto obs = pobs.lock();
    obs->registerEnumType(vendorId, typeId, info);
  }
}

void registerRunLoopCallback(std::string_view eventName, CBCallback callback) {
  chainblocks::Globals::RunLoopHooks[eventName] = callback;
}

void unregisterRunLoopCallback(std::string_view eventName) {
  auto findIt = chainblocks::Globals::RunLoopHooks.find(eventName);
  if (findIt != chainblocks::Globals::RunLoopHooks.end()) {
    chainblocks::Globals::RunLoopHooks.erase(findIt);
  }
}

void registerExitCallback(std::string_view eventName, CBCallback callback) {
  chainblocks::Globals::ExitHooks[eventName] = callback;
}

void unregisterExitCallback(std::string_view eventName) {
  auto findIt = chainblocks::Globals::ExitHooks.find(eventName);
  if (findIt != chainblocks::Globals::ExitHooks.end()) {
    chainblocks::Globals::ExitHooks.erase(findIt);
  }
}

void registerChain(CBChain *chain) {
  std::shared_ptr<CBChain> sc(chain);
  chainblocks::Globals::GlobalChains[chain->name] = sc;
}

void unregisterChain(CBChain *chain) {
  auto findIt = chainblocks::Globals::GlobalChains.find(chain->name);
  if (findIt != chainblocks::Globals::GlobalChains.end()) {
    chainblocks::Globals::GlobalChains.erase(findIt);
  }
}

void callExitCallbacks() {
  // Iterate backwards
  for (auto it = chainblocks::Globals::ExitHooks.begin();
       it != chainblocks::Globals::ExitHooks.end(); ++it) {
    it->second();
  }
}

CBVar *referenceChainVariable(CBChainRef chain, const char *name) {
  auto schain = CBChain::sharedFromRef(chain);
  CBVar &v = schain->variables[name];
  v.refcount++;
  v.flags |= CBVAR_FLAGS_REF_COUNTED;
  return &v;
}

CBVar *referenceGlobalVariable(CBContext *ctx, const char *name) {
  auto node = ctx->main->node.lock();
  assert(node);
  LOG(TRACE) << "Creating a global variable, chain: "
             << ctx->chainStack.back()->name << " name: " << name;
  CBVar &v = node->variables[name];
  v.refcount++;
  v.flags |= CBVAR_FLAGS_REF_COUNTED;
  return &v;
}

CBVar *referenceVariable(CBContext *ctx, const char *name) {
  auto node = ctx->main->node.lock();
  assert(node);

  // try find a chain variable
  // from top to bottom of chain stack
  auto rit = ctx->chainStack.rbegin();
  for (; rit != ctx->chainStack.rend(); ++rit) {
    auto it = (*rit)->variables.find(name);
    if (it != (*rit)->variables.end()) {
      // found, lets get out here
      CBVar &cv = it->second;
      cv.refcount++;
      cv.flags |= CBVAR_FLAGS_REF_COUNTED;
      return &cv;
    }
  }

  // Was not in chains.. find in global node,
  // if fails create on top chain
  auto it = node->variables.find(name);
  if (it != node->variables.end()) {
    // found, lets get out here
    CBVar &cv = it->second;
    cv.refcount++;
    cv.flags |= CBVAR_FLAGS_REF_COUNTED;
    return &cv;
  }

  // worst case create in current top chain!
  LOG(TRACE) << "Creating a variable, chain: " << ctx->chainStack.back()->name
             << " name: " << name;
  CBVar &cv = ctx->chainStack.back()->variables[name];
  cv.refcount++;
  cv.flags |= CBVAR_FLAGS_REF_COUNTED;
  return &cv;
}

void releaseVariable(CBVar *variable) {
  if (!variable)
    return;

  assert((variable->flags & CBVAR_FLAGS_REF_COUNTED) ==
         CBVAR_FLAGS_REF_COUNTED);
  assert(variable->refcount > 0);

  variable->refcount--;
  if (variable->refcount == 0) {
    LOG(TRACE) << "Destroying a variable (0 ref count), type: "
               << type2Name(variable->valueType);
    destroyVar(*variable);
  }
}

CBChainState suspend(CBContext *context, double seconds) {
  if (!context->continuation) {
    throw ActivationError("Trying to suspend a context without coroutine!");
  }

  if (seconds <= 0) {
    context->next = Duration(0);
  } else {
    context->next = Clock::now().time_since_epoch() + Duration(seconds);
  }

#ifdef CB_USE_TSAN
  auto curr = __tsan_get_current_fiber();
  __tsan_switch_to_fiber(context->tsan_handle, 0);
#endif

#ifndef __EMSCRIPTEN__
  context->continuation = context->continuation.resume();
#else
  context->continuation.yield();
#endif

#ifdef CB_USE_TSAN
  __tsan_switch_to_fiber(curr, 0);
#endif

  return context->getState();
}

CBChainState activateBlocks(CBlocks blocks, CBContext *context,
                            const CBVar &chainInput, CBVar &output,
                            const bool handlesReturn) {
  auto input = chainInput;
  for (uint32_t i = 0; i < blocks.len; i++) {
    output = activateBlock(blocks.elements[i], context, input);
    if (!context->shouldContinue()) {
      switch (context->getState()) {
      case CBChainState::Return:
        if (handlesReturn)
          context->continueFlow();
        return CBChainState::Return;
      case CBChainState::Stop:
        if (context->failed()) {
          throw ActivationError(context->getErrorMessage());
        }
      case CBChainState::Restart:
        return context->getState();
      case CBChainState::Rebase:
        // reset input to chain one
        // and reset state
        input = chainInput;
        context->continueFlow();
        continue;
      case CBChainState::Continue:
        break;
      }
    }
    input = output;
  }
  return CBChainState::Continue;
}

CBChainState activateBlocks(CBSeq blocks, CBContext *context,
                            const CBVar &chainInput, CBVar &output,
                            const bool handlesReturn) {
  auto input = chainInput;
  for (uint32_t i = 0; i < blocks.len; i++) {
    output =
        activateBlock(blocks.elements[i].payload.blockValue, context, input);
    if (!context->shouldContinue()) {
      switch (context->getState()) {
      case CBChainState::Return:
        if (handlesReturn)
          context->continueFlow();
        return CBChainState::Return;
      case CBChainState::Stop:
        if (context->failed()) {
          throw ActivationError(context->getErrorMessage());
        }
      case CBChainState::Restart:
        return context->getState();
      case CBChainState::Rebase:
        // reset input to chain one
        // and reset state
        input = chainInput;
        context->continueFlow();
        continue;
      case CBChainState::Continue:
        break;
      }
    }
    input = output;
  }
  return CBChainState::Continue;
}

// Lazy and also avoid windows Loader (Dead)Lock
// https://docs.microsoft.com/en-us/windows/win32/dlls/dynamic-link-library-best-practices?redirectedfrom=MSDN
Shared<boost::asio::thread_pool> SharedThreadPool{};

CBVar awaitne(CBContext *context, std::function<CBVar()> func) noexcept {
  std::exception_ptr exp = nullptr;
  CBVar res{};
  std::atomic_bool complete = false;

  boost::asio::dispatch(chainblocks::SharedThreadPool(), [&]() {
    try {
      res = func();
    } catch (...) {
      exp = std::current_exception();
    }
    complete = true;
  });

  while (!complete) {
    if (chainblocks::suspend(context, 0) != CBChainState::Continue)
      break;
  }

  if (exp) {
    try {
      std::rethrow_exception(exp);
    } catch (const std::exception &e) {
      context->cancelFlow(e.what());
    } catch (...) {
      context->cancelFlow("foreign exception failure");
    }
  }

  return res;
}

void await(CBContext *context, std::function<void()> func) {
  std::exception_ptr exp = nullptr;
  std::atomic_bool complete = false;

  boost::asio::dispatch(chainblocks::SharedThreadPool(), [&]() {
    try {
      func();
    } catch (...) {
      exp = std::current_exception();
    }
    complete = true;
  });

  while (!complete) {
    if (chainblocks::suspend(context, 0) != CBChainState::Continue)
      break;
  }

  if (exp) {
    std::rethrow_exception(exp);
  }
}
}; // namespace chainblocks

#ifndef OVERRIDE_REGISTER_ALL_BLOCKS
void cbRegisterAllBlocks() { chainblocks::registerCoreBlocks(); }
#endif

#define API_TRY_CALL(_name_, _block_)                                          \
  {                                                                            \
    try {                                                                      \
      _block_                                                                  \
    } catch (const std::exception &ex) {                                       \
      LOG(ERROR) << #_name_ " failed, error: " << ex.what();                   \
    }                                                                          \
  }

bool cb_current_interface_loaded{false};
CBCore cb_current_interface{};

extern "C" {
EXPORTED CBCore *__cdecl chainblocksInterface(uint32_t abi_version) {
  // for now we ignore abi_version
  if (cb_current_interface_loaded)
    return &cb_current_interface;

  // Load everything we know if we did not yet!
  try {
    chainblocks::registerCoreBlocks();
  } catch (const std::exception &ex) {
    LOG(ERROR) << "Failed to register core blocks, error: " << ex.what();
    return nullptr;
  }

  if (CHAINBLOCKS_CURRENT_ABI != abi_version) {
    LOG(ERROR) << "A plugin requested an invalid ABI version.";
    return nullptr;
  }

  auto result = &cb_current_interface;
  cb_current_interface_loaded = true;

  result->registerBlock = [](const char *fullName,
                             CBBlockConstructor constructor) noexcept {
    API_TRY_CALL(registerBlock,
                 chainblocks::registerBlock(fullName, constructor);)
  };

  result->registerObjectType = [](int32_t vendorId, int32_t typeId,
                                  CBObjectInfo info) noexcept {
    API_TRY_CALL(registerObjectType,
                 chainblocks::registerObjectType(vendorId, typeId, info);)
  };

  result->registerEnumType = [](int32_t vendorId, int32_t typeId,
                                CBEnumInfo info) noexcept {
    API_TRY_CALL(registerEnumType,
                 chainblocks::registerEnumType(vendorId, typeId, info);)
  };

  result->registerRunLoopCallback = [](const char *eventName,
                                       CBCallback callback) noexcept {
    API_TRY_CALL(registerRunLoopCallback,
                 chainblocks::registerRunLoopCallback(eventName, callback);)
  };

  result->registerExitCallback = [](const char *eventName,
                                    CBCallback callback) noexcept {
    API_TRY_CALL(registerExitCallback,
                 chainblocks::registerExitCallback(eventName, callback);)
  };

  result->unregisterRunLoopCallback = [](const char *eventName) noexcept {
    API_TRY_CALL(unregisterRunLoopCallback,
                 chainblocks::unregisterRunLoopCallback(eventName);)
  };

  result->unregisterExitCallback = [](const char *eventName) noexcept {
    API_TRY_CALL(unregisterExitCallback,
                 chainblocks::unregisterExitCallback(eventName);)
  };

  result->referenceVariable = [](CBContext *context,
                                 const char *name) noexcept {
    return chainblocks::referenceVariable(context, name);
  };

  result->referenceChainVariable = [](CBChainRef chain,
                                      const char *name) noexcept {
    return chainblocks::referenceChainVariable(chain, name);
  };

  result->releaseVariable = [](CBVar *variable) noexcept {
    return chainblocks::releaseVariable(variable);
  };

  result->suspend = [](CBContext *context, double seconds) noexcept {
    return chainblocks::suspend(context, seconds);
  };

  result->getState = [](CBContext *context) noexcept {
    return context->getState();
  };

  result->abortChain = [](CBContext *context, const char *message) noexcept {
    context->cancelFlow(message);
  };

  result->cloneVar = [](CBVar *dst, const CBVar *src) noexcept {
    chainblocks::cloneVar(*dst, *src);
  };

  result->destroyVar = [](CBVar *var) noexcept {
    chainblocks::destroyVar(*var);
  };

#define CB_ARRAY_IMPL(_arr_, _val_, _name_)                                    \
  result->_name_##Free = [](_arr_ *seq) noexcept {                             \
    chainblocks::arrayFree(*seq);                                              \
  };                                                                           \
                                                                               \
  result->_name_##Resize = [](_arr_ *seq, uint32_t size) noexcept {            \
    chainblocks::arrayResize(*seq, size);                                      \
  };                                                                           \
                                                                               \
  result->_name_##Push = [](_arr_ *seq, const _val_ *value) noexcept {         \
    chainblocks::arrayPush(*seq, *value);                                      \
  };                                                                           \
                                                                               \
  result->_name_##Insert = [](_arr_ *seq, uint32_t index,                      \
                              const _val_ *value) noexcept {                   \
    chainblocks::arrayInsert(*seq, index, *value);                             \
  };                                                                           \
                                                                               \
  result->_name_##Pop = [](_arr_ *seq) noexcept {                              \
    return chainblocks::arrayPop<_arr_, _val_>(*seq);                          \
  };                                                                           \
                                                                               \
  result->_name_##FastDelete = [](_arr_ *seq, uint32_t index) noexcept {       \
    chainblocks::arrayDelFast(*seq, index);                                    \
  };                                                                           \
                                                                               \
  result->_name_##SlowDelete = [](_arr_ *seq, uint32_t index) noexcept {       \
    chainblocks::arrayDel(*seq, index);                                        \
  }

  CB_ARRAY_IMPL(CBSeq, CBVar, seq);
  CB_ARRAY_IMPL(CBTypesInfo, CBTypeInfo, types);
  CB_ARRAY_IMPL(CBParametersInfo, CBParameterInfo, params);
  CB_ARRAY_IMPL(CBlocks, CBlockPtr, blocks);
  CB_ARRAY_IMPL(CBExposedTypesInfo, CBExposedTypeInfo, expTypes);
  CB_ARRAY_IMPL(CBStrings, CBString, strings);

  result->tableNew = []() noexcept {
    CBTable res;
    res.api = &chainblocks::Globals::TableInterface;
    res.opaque = new chainblocks::CBMap();
    return res;
  };

  result->composeChain = [](CBChainRef chain, CBValidationCallback callback,
                            void *userData, CBInstanceData data) noexcept {
    auto sc = CBChain::sharedFromRef(chain);
    try {
      return composeChain(sc.get(), callback, userData, data);
    } catch (const std::exception &e) {
      CBComposeResult res{};
      res.failed = true;
      auto msgTmp = chainblocks::Var(e.what());
      chainblocks::cloneVar(res.failureMessage, msgTmp);
      return res;
    } catch (...) {
      CBComposeResult res{};
      res.failed = true;
      auto msgTmp =
          chainblocks::Var("foreign exception failure during composeChain");
      chainblocks::cloneVar(res.failureMessage, msgTmp);
      return res;
    }
  };

  result->runChain = [](CBChainRef chain, CBContext *context,
                        CBVar input) noexcept {
    auto sc = CBChain::sharedFromRef(chain);
    return chainblocks::runSubChain(sc.get(), context, input);
  };

  result->composeBlocks = [](CBlocks blocks, CBValidationCallback callback,
                             void *userData, CBInstanceData data) noexcept {
    try {
      return composeChain(blocks, callback, userData, data);
    } catch (const std::exception &e) {
      CBComposeResult res{};
      res.failed = true;
      auto msgTmp = chainblocks::Var(e.what());
      chainblocks::cloneVar(res.failureMessage, msgTmp);
      return res;
    } catch (...) {
      CBComposeResult res{};
      res.failed = true;
      auto msgTmp =
          chainblocks::Var("foreign exception failure during composeChain");
      chainblocks::cloneVar(res.failureMessage, msgTmp);
      return res;
    }
  };

  result->validateSetParam = [](CBlock *block, int index, CBVar param,
                                CBValidationCallback callback,
                                void *userData) noexcept {
    return validateSetParam(block, index, param, callback, userData);
  };

  result->runBlocks = [](CBlocks blocks, CBContext *context, CBVar input,
                         CBVar *output, const CBBool handleReturn) noexcept {
    try {
      return chainblocks::activateBlocks(blocks, context, input, *output,
                                         handleReturn);
    } catch (const std::exception &e) {
      context->cancelFlow(e.what());
      return CBChainState::Stop;
    } catch (...) {
      context->cancelFlow("foreign exception failure during runBlocks");
      return CBChainState::Stop;
    }
  };

  result->getChainInfo = [](CBChainRef chainref) noexcept {
    auto sc = CBChain::sharedFromRef(chainref);
    auto chain = sc.get();
    CBChainInfo info{chain->name.c_str(),
                     chain->looped,
                     chain->unsafe,
                     chain,
                     {&chain->blocks[0], uint32_t(chain->blocks.size()), 0},
                     chainblocks::isRunning(chain)};
    return info;
  };

  result->log = [](const char *msg) noexcept { LOG(INFO) << msg; };

  result->setLoggingOptions = [](CBLoggingOptions options) noexcept {
    chainblocks::LogsDefaultConf.setGlobally(
        el::ConfigurationType::MaxLogFileSize, std::to_string(options.maxSize));
    el::Loggers::reconfigureAllLoggers(chainblocks::LogsDefaultConf);
  };

  result->createBlock = [](const char *name) noexcept {
    return chainblocks::createBlock(name);
  };

  result->createChain = []() noexcept {
    auto chain = CBChain::make();
    return chain->newRef();
  };

  result->setChainName = [](CBChainRef chainref, const char *name) noexcept {
    auto sc = CBChain::sharedFromRef(chainref);
    sc->name = name;
  };

  result->setChainLooped = [](CBChainRef chainref, CBBool looped) noexcept {
    auto sc = CBChain::sharedFromRef(chainref);
    sc->looped = looped;
  };

  result->setChainUnsafe = [](CBChainRef chainref, CBBool unsafe) noexcept {
    auto sc = CBChain::sharedFromRef(chainref);
    sc->unsafe = unsafe;
  };

  result->addBlock = [](CBChainRef chainref, CBlockPtr blk) noexcept {
    auto sc = CBChain::sharedFromRef(chainref);
    sc->addBlock(blk);
  };

  result->removeBlock = [](CBChainRef chainref, CBlockPtr blk) noexcept {
    auto sc = CBChain::sharedFromRef(chainref);
    sc->removeBlock(blk);
  };

  result->destroyChain = [](CBChainRef chain) noexcept {
    CBChain::deleteRef(chain);
  };

  result->stopChain = [](CBChainRef chain) {
    auto sc = CBChain::sharedFromRef(chain);
    CBVar output{};
    chainblocks::stop(sc.get(), &output);
    return output;
  };

  result->destroyChain = [](CBChainRef chain) noexcept {
    CBChain::deleteRef(chain);
  };

  result->destroyChain = [](CBChainRef chain) noexcept {
    CBChain::deleteRef(chain);
  };

  result->createNode = []() noexcept {
    return reinterpret_cast<CBNodeRef>(CBNode::makePtr());
  };

  result->destroyNode = [](CBNodeRef node) noexcept {
    auto snode = reinterpret_cast<std::shared_ptr<CBNode> *>(node);
    delete snode;
  };

  result->schedule = [](CBNodeRef node, CBChainRef chain) noexcept {
    auto snode = reinterpret_cast<std::shared_ptr<CBNode> *>(node);
    (*snode)->schedule(CBChain::sharedFromRef(chain));
  };

  result->unschedule = [](CBNodeRef node, CBChainRef chain) noexcept {
    auto snode = reinterpret_cast<std::shared_ptr<CBNode> *>(node);
    (*snode)->remove(CBChain::sharedFromRef(chain));
  };

  result->tick = [](CBNodeRef node) noexcept {
    auto snode = reinterpret_cast<std::shared_ptr<CBNode> *>(node);
    (*snode)->tick();
    if ((*snode)->empty())
      return false;
    else
      return true;
  };

  result->sleep = [](double seconds, bool runCallbacks) noexcept {
    chainblocks::sleep(seconds, runCallbacks);
  };

  result->getRootPath = []() noexcept {
    return chainblocks::Globals::RootPath.c_str();
  };

  result->setRootPath = [](const char *p) noexcept {
    chainblocks::Globals::RootPath = p;
  };

  result->asyncActivate = [](auto context, auto data, auto call) {
    return chainblocks::awaitne(context, [&] { return call(context, data); });
  };

<<<<<<< HEAD
=======
  result->getBlocks = []() {
    CBStrings s{};
    for (auto [name, _] : chainblocks::Globals::BlocksRegister) {
      chainblocks::arrayPush(s, name.data());
    }
    return s;
  };

>>>>>>> 3a819255
  return result;
}
};

bool matchTypes(const CBTypeInfo &inputType, const CBTypeInfo &receiverType,
                bool isParameter, bool strict) {
  if (receiverType.basicType == Any)
    return true;

  if (inputType.basicType != receiverType.basicType) {
    // Fail if basic type differs
    return false;
  }

  switch (inputType.basicType) {
  case Object: {
    if (inputType.object.vendorId != receiverType.object.vendorId ||
        inputType.object.typeId != receiverType.object.typeId) {
      return false;
    }
    break;
  }
  case Enum: {
    if (inputType.enumeration.vendorId != receiverType.enumeration.vendorId ||
        inputType.enumeration.typeId != receiverType.enumeration.typeId) {
      return false;
    }
    break;
  }
  case Seq: {
    if (strict) {
      if (inputType.seqTypes.len > 0 && receiverType.seqTypes.len > 0) {
        // all input types must be in receiver, receiver can have more ofc
        for (uint32_t i = 0; i < inputType.seqTypes.len; i++) {
          for (uint32_t j = 0; j < receiverType.seqTypes.len; j++) {
            if (receiverType.seqTypes.elements[j].basicType == Any ||
                inputType.seqTypes.elements[i] ==
                    receiverType.seqTypes.elements[j])
              goto matched;
          }
          return false;
        matched:
          continue;
        }
      } else if (inputType.seqTypes.len == 0 && receiverType.seqTypes.len > 0) {
        // find Any
        for (uint32_t j = 0; j < receiverType.seqTypes.len; j++) {
          if (receiverType.seqTypes.elements[j].basicType == Any)
            return true;
        }
        return false;
      } else if (inputType.seqTypes.len == 0 ||
                 receiverType.seqTypes.len == 0) {
        return false;
      }
    }
    break;
  }
  case Table: {
    if (strict) {
      auto atypes = inputType.table.types.len;
      auto btypes = receiverType.table.types.len;
      //  btypes != 0 assume consumer is not strict
      for (uint32_t i = 0; i < atypes && (isParameter || btypes != 0); i++) {
        // Go thru all exposed types and make sure we get a positive match with
        // the consumer
        auto atype = inputType.table.types.elements[i];
        auto matched = false;
        for (uint32_t y = 0; y < btypes; y++) {
          auto btype = receiverType.table.types.elements[y];
          if (matchTypes(atype, btype, isParameter, strict)) {
            matched = true;
            break;
          }
        }
        if (!matched) {
          return false;
        }
      }
      if (atypes == 0) {
        // assume this as an Any
        auto matched = false;
        CBTypeInfo anyType{CBType::Any};
        for (uint32_t y = 0; y < btypes; y++) {
          auto btype = receiverType.table.types.elements[y];
          if (matchTypes(anyType, btype, isParameter, strict)) {
            matched = true;
            break;
          }
        }
        if (!matched) {
          return false;
        }
      }
    }
    break;
  }
  default:
    return true;
  }
  return true;
}

struct ValidationContext {
  std::unordered_map<std::string, std::unordered_set<CBExposedTypeInfo>>
      exposed;
  std::unordered_set<std::string> variables;
  std::unordered_set<std::string> references;
  std::unordered_set<CBExposedTypeInfo> required;

  CBTypeInfo previousOutputType{};
  CBTypeInfo originalInputType{};

  CBlock *bottom{};
  CBlock *next{};
  CBChain *chain{};

  CBValidationCallback cb{};
  void *userData{};
};

void validateConnection(ValidationContext &ctx) {
  auto previousOutput = ctx.previousOutputType;

  auto inputInfos = ctx.bottom->inputTypes(ctx.bottom);
  auto inputMatches = false;
  // validate our generic input
  if (inputInfos.len == 1 && inputInfos.elements[0].basicType == None) {
    // in this case a None always matches
    inputMatches = true;
  } else {
    for (uint32_t i = 0; inputInfos.len > i; i++) {
      auto &inputInfo = inputInfos.elements[i];
      if (matchTypes(previousOutput, inputInfo, false, true)) {
        inputMatches = true;
        break;
      }
    }
  }

  if (!inputMatches) {
    auto foundString = type2Name(ctx.previousOutputType.basicType);
    std::string expectedString;
    for (uint32_t i = 0; inputInfos.len > i; i++) {
      auto &inputInfo = inputInfos.elements[i];
      expectedString.append(" ");
      expectedString.append(type2Name(inputInfo.basicType));
    }
    std::string err("Could not find a matching input type, block: " +
                    std::string(ctx.bottom->name(ctx.bottom)) + " expected:" +
                    expectedString + " found instead: " + foundString);
    ctx.cb(ctx.bottom, err.c_str(), false, ctx.userData);
  }

  // infer and specialize types if we need to
  // If we don't we assume our output will be of the same type of the previous!
  if (ctx.bottom->compose) {
    CBInstanceData data{};
    data.block = ctx.bottom;
    data.chain = ctx.chain;
    data.inputType = previousOutput;
    if (ctx.next) {
      data.outputTypes = ctx.next->inputTypes(ctx.next);
    }

    struct ComposeContext {
      std::string externalError;
      bool externalFailure = false;
      bool warning = false;
    } externalCtx;
    data.privateContext = &externalCtx;
    data.reportError = [](auto ctx, auto message, auto warningOnly) {
      auto cctx = reinterpret_cast<ComposeContext *>(ctx);
      cctx->externalError = message;
      cctx->externalFailure = true;
      cctx->warning = warningOnly;
    };

    // Pass all we got in the context!
    // TODO caching, this is repeated many times
    // anyway won't influence run perf
    for (auto &info : ctx.exposed) {
      for (auto &type : info.second) {
        chainblocks::arrayPush(data.shared, type);
      }
    }

    // this ensures e.g. SetVariable exposedVars have right type from the actual
    // input type (previousOutput)!
    ctx.previousOutputType = ctx.bottom->compose(ctx.bottom, data);

    if (externalCtx.externalFailure) {
      if (externalCtx.warning) {
        externalCtx.externalError.insert(0, "Chain compose warning: ");
        ctx.cb(ctx.bottom, externalCtx.externalError.c_str(), true,
               ctx.userData);
      } else {
        externalCtx.externalError.insert(0,
                                         "Chain compose failed with error: ");
        ctx.cb(ctx.bottom, externalCtx.externalError.c_str(), false,
               ctx.userData);
      }
    }

    chainblocks::arrayFree(data.shared);
  } else {
    // Short-cut if it's just one type and not any type
    auto outputTypes = ctx.bottom->outputTypes(ctx.bottom);
    if (outputTypes.len == 1) {
      if (outputTypes.elements[0].basicType != Any) {
        ctx.previousOutputType = outputTypes.elements[0];
      } else {
        // Any type tho means keep previous output type!
        // Unless we require a specific input type, in that case
        // We assume we are not a passthru block
        auto inputTypes = ctx.bottom->inputTypes(ctx.bottom);
        if (inputTypes.len == 1 && inputTypes.elements[0].basicType != Any) {
          ctx.previousOutputType = outputTypes.elements[0];
        }
      }
    }
  }

  // Grab those after type inference!
  auto exposedVars = ctx.bottom->exposedVariables(ctx.bottom);
  // Add the vars we expose
  for (uint32_t i = 0; exposedVars.len > i; i++) {
    auto exposed_param = exposedVars.elements[i];
    std::string name(exposed_param.name);
    exposed_param.scope = exposed_param.global ? nullptr : ctx.chain;
    ctx.exposed[name].emplace(exposed_param);

    // Reference mutability checks
    if (strcmp(ctx.bottom->name(ctx.bottom), "Ref") == 0) {
      // make sure we are not Ref-ing a Set
      // meaning target would be overwritten, yet Set will try to deallocate
      // it/manage it
      if (ctx.variables.count(name)) {
        // Error
        std::string err(
            "Ref variable name already used as Set. Overwriting a previously "
            "Set variable with Ref is not allowed, name: " +
            name);
        ctx.cb(ctx.bottom, err.c_str(), false, ctx.userData);
      }
      ctx.references.insert(name);
    } else if (strcmp(ctx.bottom->name(ctx.bottom), "Set") == 0) {
      // make sure we are not Set-ing a Ref
      // meaning target memory could be any block temporary buffer, yet Set will
      // try to deallocate it/manage it
      if (ctx.references.count(name)) {
        // Error
        std::string err(
            "Set variable name already used as Ref. Overwriting a previously "
            "Ref variable with Set is not allowed, name: " +
            name);
        ctx.cb(ctx.bottom, err.c_str(), false, ctx.userData);
      }
      ctx.variables.insert(name);
    } else if (strcmp(ctx.bottom->name(ctx.bottom), "Update") == 0) {
      // make sure we are not Set-ing a Ref
      // meaning target memory could be any block temporary buffer, yet Set will
      // try to deallocate it/manage it
      if (ctx.references.count(name)) {
        // Error
        std::string err("Update variable name already used as Ref. Overwriting "
                        "a previously "
                        "Ref variable with Update is not allowed, name: " +
                        name);
        ctx.cb(ctx.bottom, err.c_str(), false, ctx.userData);
      }
    } else if (strcmp(ctx.bottom->name(ctx.bottom), "Push") == 0) {
      // make sure we are not Push-ing a Ref
      // meaning target memory could be any block temporary buffer, yet Push
      // will try to deallocate it/manage it
      if (ctx.references.count(name)) {
        // Error
        std::string err(
            "Push variable name already used as Ref. Overwriting a previously "
            "Ref variable with Push is not allowed, name: " +
            name);
        ctx.cb(ctx.bottom, err.c_str(), false, ctx.userData);
      }
      ctx.variables.insert(name);
    }
  }

  // Take selector checks
  // TODO move into Take compose, we know have block variable
  if (strcmp(ctx.bottom->name(ctx.bottom), "Take") == 0) {
    if (previousOutput.basicType == Seq) {
      ctx.bottom->inlineBlockId = CBInlineBlocks::CoreTakeSeq;
    } else if (previousOutput.basicType == Table) {
      ctx.bottom->inlineBlockId = CBInlineBlocks::CoreTakeTable;
    } else if (previousOutput.basicType >= Int2 &&
               previousOutput.basicType <= Int16) {
      ctx.bottom->inlineBlockId = CBInlineBlocks::CoreTakeInts;
    } else if (previousOutput.basicType >= Float2 &&
               previousOutput.basicType <= Float4) {
      ctx.bottom->inlineBlockId = CBInlineBlocks::CoreTakeFloats;
    } else if (previousOutput.basicType == Color) {
      ctx.bottom->inlineBlockId = CBInlineBlocks::CoreTakeColor;
    } else if (previousOutput.basicType == Bytes) {
      ctx.bottom->inlineBlockId = CBInlineBlocks::CoreTakeBytes;
    } else if (previousOutput.basicType == String) {
      ctx.bottom->inlineBlockId = CBInlineBlocks::CoreTakeString;
    }
  }

  // Finally do checks on what we consume
  auto requiredVar = ctx.bottom->requiredVariables(ctx.bottom);

  std::unordered_map<std::string, std::vector<CBExposedTypeInfo>> requiredVars;
  for (uint32_t i = 0; requiredVar.len > i; i++) {
    auto &required_param = requiredVar.elements[i];
    std::string name(required_param.name);
    requiredVars[name].push_back(required_param);
  }

  // make sure we have the vars we need, collect first
  for (const auto &required : requiredVars) {
    auto matching = false;
    CBExposedTypeInfo match{};

    for (const auto &required_param : required.second) {
      std::string name(required_param.name);
      if (name.find(' ') !=
          std::string::npos) { // take only the first part of variable name
        // the remaining should be a table key which we don't care here
        name = name.substr(0, name.find(' '));
      }
      auto findIt = ctx.exposed.find(name);
      if (findIt == ctx.exposed.end()) {
        std::string err("Required required variable not found: " + name);
        // Warning only, delegate compose to decide
        ctx.cb(ctx.bottom, err.c_str(), true, ctx.userData);
      } else {

        for (auto type : findIt->second) {
          auto exposedType = type.exposedType;
          auto requiredType = required_param.exposedType;
          // Finally deep compare types
          if (matchTypes(exposedType, requiredType, false, true)) {
            matching = true;
            break;
          }
        }
      }
      if (matching) {
        match = required_param;
        break;
      }
    }

    if (!matching) {
      std::string err(
          "Required required types do not match currently exposed ones: " +
          required.first);
      err += " exposed types:";
      for (const auto &info : ctx.exposed) {
        err += " (" + info.first + " [";

        for (auto type : info.second) {
          if (type.exposedType.basicType == Table &&
              type.exposedType.table.types.elements &&
              type.exposedType.table.keys.elements) {
            err +=
                "(" + type2Name(type.exposedType.basicType) + " [" +
                type2Name(type.exposedType.table.types.elements[0].basicType) +
                " " + type.exposedType.table.keys.elements[0] + "]) ";
          } else if (type.exposedType.basicType == Seq) {
            err += "(" + type2Name(type.exposedType.basicType) + " [";
            for (uint32_t i = 0; i < type.exposedType.seqTypes.len; i++) {
              if (i < type.exposedType.seqTypes.len - 1)
                err +=
                    type2Name(type.exposedType.seqTypes.elements[i].basicType) +
                    " ";
              else
                err +=
                    type2Name(type.exposedType.seqTypes.elements[i].basicType) +
                    " ";
            }
            err += "]) ";
          } else {
            err += type2Name(type.exposedType.basicType) + " ";
          }
        }
        err.erase(err.end() - 1);

        err += "])";
      }
      ctx.cb(ctx.bottom, err.c_str(), false, ctx.userData);
    } else {
      // Add required stuff that we do not expose ourself
      if (ctx.exposed.find(match.name) == ctx.exposed.end())
        ctx.required.emplace(match);
    }
  }
}

CBComposeResult composeChain(const std::vector<CBlock *> &chain,
                             CBValidationCallback callback, void *userData,
                             CBInstanceData data, bool globalsOnly) {
  ValidationContext ctx{};
  ctx.originalInputType = data.inputType;
  ctx.previousOutputType = data.inputType;
  ctx.cb = callback;
  ctx.chain = data.chain;
  ctx.userData = userData;

  if (data.shared.elements) {
    for (uint32_t i = 0; i < data.shared.len; i++) {
      auto &info = data.shared.elements[i];
      ctx.exposed[info.name].insert(info);
    }
  }

  size_t chsize = chain.size();
  for (size_t i = 0; i < chsize; i++) {
    CBlock *blk = chain[i];
    ctx.next = nullptr;
    if (i < chsize - 1)
      ctx.next = chain[i + 1];

    if (strcmp(blk->name(blk), "Input") == 0 ||
        strcmp(blk->name(blk), "And") == 0 ||
        strcmp(blk->name(blk), "Or") == 0) {
      // Hard code behavior for Input block and And and Or, in order to validate
      // with actual chain input the followup
      ctx.previousOutputType = ctx.originalInputType;
    } else if (strcmp(blk->name(blk), "SetInput") == 0) {
      if (ctx.previousOutputType != ctx.originalInputType) {
        throw chainblocks::CBException(
            "SetInput input type must be the same original chain input type.");
      }
    } else {
      ctx.bottom = blk;
      validateConnection(ctx);
    }
  }

  CBComposeResult result = {ctx.previousOutputType};

  for (auto &exposed : ctx.exposed) {
    for (auto &type : exposed.second) {
      if (!globalsOnly || type.global)
        chainblocks::arrayPush(result.exposedInfo, type);
    }
  }

  for (auto &req : ctx.required) {
    chainblocks::arrayPush(result.requiredInfo, req);
  }

  if (chain.size() > 0) {
    auto &last = chain.back();
    if (strcmp(last->name(last), "Restart") == 0 ||
        strcmp(last->name(last), "Stop") == 0 ||
        strcmp(last->name(last), "Return") == 0 ||
        strcmp(last->name(last), "Fail") == 0) {
      result.flowStopper = true;
    }
  }

  return result;
}

CBComposeResult composeChain(const CBChain *chain,
                             CBValidationCallback callback, void *userData,
                             CBInstanceData data) {
  // settle input type of chain before compose
  if (chain->blocks.size() > 0) {
    // If first block is a plain None, mark this chain has None input
    auto inTypes = chain->blocks[0]->inputTypes(chain->blocks[0]);
    if (inTypes.len == 1 && inTypes.elements[0].basicType == None)
      chain->inputType = CBTypeInfo{};
    else
      chain->inputType = data.inputType;
  } else {
    chain->inputType = data.inputType;
  }

  auto res = composeChain(chain->blocks, callback, userData, data, true);

  // set outputtype
  chain->outputType = res.outputType;

  std::vector<chainblocks::CBlockInfo> allBlocks;
  chainblocks::gatherBlocks(chain, allBlocks);
  // call composed on all blocks if they have it
  for (auto &blk : allBlocks) {
    if (blk.block->composed)
      blk.block->composed(const_cast<CBlock *>(blk.block), chain, &res);
  }

  // add variables
  chainblocks::IterableExposedInfo reqs(res.requiredInfo);
  for (auto req : reqs) {
    chain->requiredVariables.emplace_back(req.name);
  }

  return res;
}

CBComposeResult composeChain(const CBlocks chain, CBValidationCallback callback,
                             void *userData, CBInstanceData data) {
  std::vector<CBlock *> blocks;
  for (uint32_t i = 0; chain.len > i; i++) {
    blocks.push_back(chain.elements[i]);
  }
  return composeChain(blocks, callback, userData, data, false);
}

CBComposeResult composeChain(const CBSeq chain, CBValidationCallback callback,
                             void *userData, CBInstanceData data) {
  std::vector<CBlock *> blocks;
  for (uint32_t i = 0; chain.len > i; i++) {
    blocks.push_back(chain.elements[i].payload.blockValue);
  }
  return composeChain(blocks, callback, userData, data, false);
}

void freeDerivedInfo(CBTypeInfo info) {
  switch (info.basicType) {
  case Seq: {
    for (uint32_t i = 0; info.seqTypes.len > i; i++) {
      freeDerivedInfo(info.seqTypes.elements[i]);
    }
    chainblocks::arrayFree(info.seqTypes);
  }
  case Table: {
    for (uint32_t i = 0; info.table.types.len > i; i++) {
      freeDerivedInfo(info.table.types.elements[i]);
    }
    chainblocks::arrayFree(info.table.types);
  }
  default:
    break;
  };
}

CBTypeInfo deriveTypeInfo(const CBVar &value) {
  // We need to guess a valid CBTypeInfo for this var in order to validate
  // Build a CBTypeInfo for the var
  auto varType = CBTypeInfo();
  varType.basicType = value.valueType;
  varType.seqTypes = {};
  varType.table.types = {};
  switch (value.valueType) {
  case Object: {
    varType.object.vendorId = value.payload.objectVendorId;
    varType.object.typeId = value.payload.objectTypeId;
    break;
  }
  case Enum: {
    varType.enumeration.vendorId = value.payload.enumVendorId;
    varType.enumeration.typeId = value.payload.enumTypeId;
    break;
  }
  case Seq: {
    std::unordered_set<CBTypeInfo> types;
    for (uint32_t i = 0; i < value.payload.seqValue.len; i++) {
      auto derived = deriveTypeInfo(value.payload.seqValue.elements[i]);
      if (!types.count(derived)) {
        chainblocks::arrayPush(varType.seqTypes, derived);
        types.insert(derived);
      }
    }
    break;
  }
  case Table: {
    std::unordered_set<CBTypeInfo> types;
    auto &ta = value.payload.tableValue;
    struct iterdata {
      std::unordered_set<CBTypeInfo> *types;
      CBTypeInfo *varType;
    } data;
    ta.api->tableForEach(
        ta,
        [](const char *key, CBVar *value, void *_data) {
          auto data = (iterdata *)_data;
          auto derived = deriveTypeInfo(*value);
          if (!data->types->count(derived)) {
            chainblocks::arrayPush(data->varType->table.types, derived);
            data->types->insert(derived);
          }
          return true;
        },
        &data);

    break;
  }
  default:
    break;
  };
  return varType;
}

bool validateSetParam(CBlock *block, int index, CBVar &value,
                      CBValidationCallback callback, void *userData) {
  auto params = block->parameters(block);
  if (params.len <= (uint32_t)index) {
    std::string err("Parameter index out of range");
    callback(block, err.c_str(), false, userData);
    return false;
  }

  auto param = params.elements[index];

  // Build a CBTypeInfo for the var
  auto varType = deriveTypeInfo(value);
  DEFER({ freeDerivedInfo(varType); });

  for (uint32_t i = 0; param.valueTypes.len > i; i++) {
    if (matchTypes(varType, param.valueTypes.elements[i], true, true)) {
      return true; // we are good just exit
    }
  }

  // Failed until now but let's check if the type is a sequenced too
  if (value.valueType == Seq) {
    // Validate each type in the seq
    for (uint32_t i = 0; value.payload.seqValue.len > i; i++) {
      if (validateSetParam(block, index, value.payload.seqValue.elements[i],
                           callback, userData)) {
        return true;
      } else {
        return false;
      }
    }
  }

  std::string err("Parameter not accepting this kind of variable (" +
                  type2Name(value.valueType) + ")");
  callback(block, err.c_str(), false, userData);

  return false;
}

void CBChain::reset() {
  for (auto it = blocks.rbegin(); it != blocks.rend(); ++it) {
    (*it)->cleanup(*it);
  }
  for (auto it = blocks.rbegin(); it != blocks.rend(); ++it) {
    (*it)->destroy(*it);
    // blk is responsible to free itself, as they might use any allocation
    // strategy they wish!
  }
  blocks.clear();

  // find dangling variables, notice but do not destroy
  for (auto var : variables) {
    if (var.second.refcount > 0) {
      LOG(ERROR) << "Found a dangling variable: " << var.first
                 << " in chain: " << name;
    }
  }
  variables.clear();

  chainUsers.clear();
  composedHash = 0;
  inputType = {};
  outputType = {};
  requiredVariables.clear();

  auto n = node.lock();
  if (n) {
    n->visitedChains.erase(this);
  }
  node.reset();

  if (stack_mem) {
    ::operator delete[](stack_mem, std::align_val_t{16});
    stack_mem = nullptr;
  }
}

namespace chainblocks {
void error_handler(int err_sig) {
  std::signal(err_sig, SIG_DFL);

  auto printTrace = false;

  switch (err_sig) {
  case SIGINT:
  case SIGTERM:
    LOG(INFO) << "Exiting due to INT/TERM signal";
    std::exit(0);
    break;
  case SIGFPE:
    LOG(ERROR) << "Fatal SIGFPE";
    printTrace = true;
    break;
  case SIGILL:
    LOG(ERROR) << "Fatal SIGILL";
    printTrace = true;
    break;
  case SIGABRT:
    LOG(ERROR) << "Fatal SIGABRT";
    printTrace = true;
    break;
  case SIGSEGV:
    LOG(ERROR) << "Fatal SIGSEGV";
    printTrace = true;
    break;
  }

  if (printTrace) {
#ifndef __EMSCRIPTEN__
    LOG(ERROR) << boost::stacktrace::stacktrace();
#endif
  }

  std::raise(err_sig);
}

void installSignalHandlers() {
  std::signal(SIGINT, &error_handler);
  std::signal(SIGTERM, &error_handler);
  std::signal(SIGFPE, &error_handler);
  std::signal(SIGILL, &error_handler);
  std::signal(SIGABRT, &error_handler);
  std::signal(SIGSEGV, &error_handler);
}

Chain::operator std::shared_ptr<CBChain>() {
  auto chain = CBChain::make(_name);
  chain->looped = _looped;
  for (auto blk : _blocks) {
    chain->addBlock(blk);
  }
  // blocks are unique so drain them here
  _blocks.clear();
  return chain;
}

CBRunChainOutput runChain(CBChain *chain, CBContext *context,
                          const CBVar &chainInput) {
  memset(&chain->previousOutput, 0x0, sizeof(CBVar));
  chain->state = CBChain::State::Iterating;
  chain->context = context;
  DEFER({ chain->state = CBChain::State::IterationEnded; });

  auto input = chainInput;
  for (auto blk : chain->blocks) {
    try {
      chain->previousOutput = activateBlock(blk, context, input);
      if (!context->shouldContinue()) {
        switch (context->getState()) {
        case CBChainState::Return:
        case CBChainState::Restart: {
          return {context->getFlowStorage(), Restarted};
        }
        case CBChainState::Stop: {
          if (context->failed()) {
            throw ActivationError(context->getErrorMessage());
          }
          return {context->getFlowStorage(), Stopped};
        }
        case CBChainState::Rebase:
          // Rebase means we need to put back main input
          input = chainInput;
          context->continueFlow();
          continue;
        case CBChainState::Continue:
          break;
        }
      }
    }
#ifndef __EMSCRIPTEN__
    catch (boost::context::detail::forced_unwind const &e) {
      throw; // required for Boost Coroutine!
    }
#endif
    catch (const std::exception &e) {
      LOG(ERROR) << "Block activation error, failed block: "
                 << std::string(blk->name(blk));
      LOG(ERROR) << e.what();
      return {chain->previousOutput, Failed};
    } catch (...) {
      LOG(ERROR) << "Block activation error (...), failed block: "
                 << std::string(blk->name(blk));
      return {chain->previousOutput, Failed};
    }
    input = chain->previousOutput;
  }

  return {chain->previousOutput, Running};
}

#ifndef __EMSCRIPTEN__
boost::context::continuation run(CBChain *chain, CBFlow *flow,
                                 boost::context::continuation &&sink)
#else
void run(CBChain *chain, CBFlow *flow, CBCoro *coro)
#endif
{
  LOG(TRACE) << "chain " << chain->name << " rolling.";

  auto running = true;

  // Reset state
  chain->state = CBChain::State::Prepared;

  // Create a new context and copy the sink in
  CBFlow anonFlow{chain};
#ifndef __EMSCRIPTEN__
  CBContext context(std::move(sink), chain, flow ? flow : &anonFlow);
#else
  CBCoro co = *coro;
  CBContext context(std::move(co), chain, flow ? flow : &anonFlow);
#endif

#ifdef CB_USE_TSAN
  context.tsan_handle = chain->tsan_coro;
#endif
  // also pupulate context in chain
  chain->context = &context;

  // We prerolled our coro, suspend here before actually starting.
  // This allows us to allocate the stack ahead of time.
  // And call warmup on all the blocks!
  try {
    chain->warmup(&context);
  } catch (...) {
    chain->state = CBChain::State::Failed;
    context.stopFlow(Var::Empty);
    LOG(ERROR) << "chain " << chain->name << " warmup failed.";
    goto endOfChain;
  }

// yield after warming up
#ifndef __EMSCRIPTEN__
  context.continuation = context.continuation.resume();
#else
  context.continuation.yield();
#endif

  LOG(TRACE) << "chain " << chain->name << " starting.";

  if (context.shouldStop()) {
    // We might have stopped before even starting!
    LOG(ERROR) << "chain " << chain->name << " stopped before starting.";
    goto endOfChain;
  }

  while (running) {
    running = chain->looped;
    // reset context state
    context.continueFlow();

    auto runRes = runChain(chain, &context, chain->rootTickInput);
    context.iterationCount++; // increatse iteration counter
    if (unlikely(runRes.state == Failed)) {
      LOG(DEBUG) << "chain " << chain->name << " failed.";
      chain->state = CBChain::State::Failed;
      context.stopFlow(runRes.output);
      break;
    } else if (unlikely(runRes.state == Stopped)) {
      LOG(DEBUG) << "chain " << chain->name << " stopped.";
      context.stopFlow(runRes.output);
      // also replace the previous output with actual output
      // as it's likely coming from flowStorage of context!
      chain->previousOutput = runRes.output;
      break;
    } else if (unlikely(runRes.state == Restarted)) {
      // must clone over rootTickInput!
      // restart overwrites rootTickInput on purpose
      cloneVar(chain->rootTickInput, context.getFlowStorage());
    }

    if (!chain->unsafe && chain->looped) {
      // Ensure no while(true), yield anyway every run
      context.next = Duration(0);
#ifndef __EMSCRIPTEN__
      context.continuation = context.continuation.resume();
#else
      context.continuation.yield();
#endif
      // This is delayed upon continuation!!
      if (context.shouldStop()) {
        LOG(DEBUG) << "chain " << chain->name << " aborted on resume.";
        break;
      }
    }
  }

endOfChain:
  chain->finishedOutput = chain->previousOutput;

  // run cleanup on all the blocks
  chain->cleanup(true);

  // Need to take care that we might have stopped the chain very early due to
  // errors and the next eventual stop() should avoid resuming
  if (chain->state != CBChain::State::Failed)
    chain->state = CBChain::State::Ended;

  LOG(TRACE) << "chain " << chain->name << " ended.";

#ifndef __EMSCRIPTEN__
  return std::move(context.continuation);
#else
  context.continuation.yield();
#endif
}

template <typename T>
NO_INLINE void arrayGrow(T &arr, size_t addlen, size_t min_cap) {
  // safety check to make sure this is not a borrowed foreign array!
  assert((arr.cap == 0 && arr.elements == nullptr) ||
         (arr.cap > 0 && arr.elements != nullptr));

  size_t min_len = arr.len + addlen;

  // compute the minimum capacity needed
  if (min_len > min_cap)
    min_cap = min_len;

  if (min_cap <= arr.cap)
    return;

  // increase needed capacity to guarantee O(1) amortized
  if (min_cap < 2 * arr.cap)
    min_cap = 2 * arr.cap;

  // TODO investigate realloc
  auto newbuf =
      new (std::align_val_t{16}) uint8_t[sizeof(arr.elements[0]) * min_cap];
  if (arr.elements) {
    memcpy(newbuf, arr.elements, sizeof(arr.elements[0]) * arr.len);
    ::operator delete[](arr.elements, std::align_val_t{16});
  }
  arr.elements = (decltype(arr.elements))newbuf;

  // also memset to 0 new memory in order to make cloneVars valid on new items
  size_t size = sizeof(arr.elements[0]) * (min_cap - arr.len);
  memset(arr.elements + arr.len, 0x0, size);

  arr.cap = min_cap;
}

NO_INLINE void _destroyVarSlow(CBVar &var) {
  switch (var.valueType) {
  case Seq: {
    // notice we use .cap! because we make sure to 0 new empty elements
    for (size_t i = var.payload.seqValue.cap; i > 0; i--) {
      destroyVar(var.payload.seqValue.elements[i - 1]);
    }
    chainblocks::arrayFree(var.payload.seqValue);
  } break;
  case Table: {
    assert(var.payload.tableValue.api == &Globals::TableInterface);
    assert(var.payload.tableValue.opaque);
    auto map = (CBMap *)var.payload.tableValue.opaque;
    delete map;
  } break;
  default:
    break;
  };
}

NO_INLINE void _cloneVarSlow(CBVar &dst, const CBVar &src) {
  switch (src.valueType) {
  case Seq: {
    size_t srcLen = src.payload.seqValue.len;

    // try our best to re-use memory
    if (dst.valueType != Seq) {
      destroyVar(dst);
      dst.valueType = Seq;
    }

    if (src.payload.seqValue.elements == dst.payload.seqValue.elements)
      return;

    chainblocks::arrayResize(dst.payload.seqValue, srcLen);
    for (size_t i = 0; i < srcLen; i++) {
      const auto &subsrc = src.payload.seqValue.elements[i];
      cloneVar(dst.payload.seqValue.elements[i], subsrc);
    }
  } break;
  case Path:
  case ContextVar:
  case String: {
    auto srcSize = src.payload.stringLen > 0 ? src.payload.stringLen
                                             : strlen(src.payload.stringValue);
    if ((dst.valueType != String && dst.valueType != ContextVar) ||
        dst.payload.stringCapacity < srcSize) {
      destroyVar(dst);
      // allocate a 0 terminator too
      dst.payload.stringValue = new char[srcSize + 1];
      dst.payload.stringCapacity = srcSize;
    } else {
      if (src.payload.stringValue == dst.payload.stringValue)
        return;
    }

    dst.valueType = src.valueType;
    memcpy((void *)dst.payload.stringValue, (void *)src.payload.stringValue,
           srcSize);
    ((char *)dst.payload.stringValue)[srcSize] = 0;
    // fill the optional len field
    dst.payload.stringLen = uint32_t(srcSize);
  } break;
  case Image: {
    auto spixsize = 1;
    auto dpixsize = 1;
    if ((src.payload.imageValue.flags & CBIMAGE_FLAGS_16BITS_INT) ==
        CBIMAGE_FLAGS_16BITS_INT)
      spixsize = 2;
    else if ((src.payload.imageValue.flags & CBIMAGE_FLAGS_32BITS_FLOAT) ==
             CBIMAGE_FLAGS_32BITS_FLOAT)
      spixsize = 4;
    if ((dst.payload.imageValue.flags & CBIMAGE_FLAGS_16BITS_INT) ==
        CBIMAGE_FLAGS_16BITS_INT)
      dpixsize = 2;
    else if ((dst.payload.imageValue.flags & CBIMAGE_FLAGS_32BITS_FLOAT) ==
             CBIMAGE_FLAGS_32BITS_FLOAT)
      dpixsize = 4;

    size_t srcImgSize = src.payload.imageValue.height *
                        src.payload.imageValue.width *
                        src.payload.imageValue.channels * spixsize;
    size_t dstCapacity = dst.payload.imageValue.height *
                         dst.payload.imageValue.width *
                         dst.payload.imageValue.channels * dpixsize;
    if (dst.valueType != Image || srcImgSize > dstCapacity) {
      destroyVar(dst);
      dst.valueType = Image;
      dst.payload.imageValue.data = new uint8_t[srcImgSize];
    }

    dst.payload.imageValue.flags = dst.payload.imageValue.flags;
    dst.payload.imageValue.height = src.payload.imageValue.height;
    dst.payload.imageValue.width = src.payload.imageValue.width;
    dst.payload.imageValue.channels = src.payload.imageValue.channels;

    if (src.payload.imageValue.data == dst.payload.imageValue.data)
      return;

    memcpy(dst.payload.imageValue.data, src.payload.imageValue.data,
           srcImgSize);
  } break;
  case Table: {
    CBMap *map;
    if (dst.valueType == Table) {
      if (src.payload.tableValue.opaque == dst.payload.tableValue.opaque)
        return;
      map = (CBMap *)dst.payload.tableValue.opaque;
      map->clear();
    } else {
      destroyVar(dst);
      dst.valueType = Table;
      dst.payload.tableValue.api = &Globals::TableInterface;
      map = new CBMap();
      dst.payload.tableValue.opaque = map;
    }

    auto &ta = src.payload.tableValue;
    ta.api->tableForEach(
        ta,
        [](const char *key, CBVar *value, void *data) {
          auto map = (CBMap *)data;
          (*map)[key] = *value;
          return true;
        },
        map);
  } break;
  case Bytes: {
    if (dst.valueType != Bytes ||
        dst.payload.bytesCapacity < src.payload.bytesSize) {
      destroyVar(dst);
      dst.valueType = Bytes;
      dst.payload.bytesValue = new uint8_t[src.payload.bytesSize];
      dst.payload.bytesCapacity = src.payload.bytesSize;
    }

    dst.payload.bytesSize = src.payload.bytesSize;

    if (src.payload.bytesValue == dst.payload.bytesValue)
      return;

    memcpy((void *)dst.payload.bytesValue, (void *)src.payload.bytesValue,
           src.payload.bytesSize);
  } break;
  case CBType::Array: {
    size_t srcLen = src.payload.arrayValue.len;

    // try our best to re-use memory
    if (dst.valueType != Array) {
      destroyVar(dst);
      dst.valueType = Array;
    }

    if (src.payload.arrayValue.elements == dst.payload.arrayValue.elements)
      return;

    dst.innerType = src.innerType;
    chainblocks::arrayResize(dst.payload.arrayValue, srcLen);
    // array holds only blittables and is packed so a single memcpy is enough
    memcpy(&dst.payload.arrayValue.elements[0],
           &src.payload.arrayValue.elements[0], sizeof(CBVarPayload) * srcLen);
  } break;
  case CBType::Chain:
    if (dst != src) {
      destroyVar(dst);
    }
    dst.valueType = CBType::Chain;
    dst.payload.chainValue = CBChain::addRef(src.payload.chainValue);
    break;
  case CBType::Object:
    if (dst != src) {
      destroyVar(dst);
    }

    dst.valueType = CBType::Object;
    dst.payload.objectValue = src.payload.objectValue;
    dst.payload.objectVendorId = src.payload.objectVendorId;
    dst.payload.objectTypeId = src.payload.objectTypeId;

    if ((src.flags & CBVAR_FLAGS_USES_OBJINFO) == CBVAR_FLAGS_USES_OBJINFO &&
        src.objectInfo) {
      // in this case the custom object needs actual destruction
      dst.flags |= CBVAR_FLAGS_USES_OBJINFO;
      dst.objectInfo = src.objectInfo;
      if (src.objectInfo->reference)
        dst.objectInfo->reference(dst.payload.objectValue);
    }
  default:
    break;
  };
}

void gatherBlocks(const BlocksCollection &coll, std::vector<CBlockInfo> &out) {
  switch (coll.index()) {
  case 0: {
    // chain
    auto chain = std::get<const CBChain *>(coll);
    for (auto blk : chain->blocks) {
      gatherBlocks(blk, out);
    }
  } break;
  case 1: {
    // Single block
    auto blk = std::get<CBlockPtr>(coll);
    std::string_view name(blk->name(blk));
    out.emplace_back(name, blk);
    // Also find nested blocks
    const auto params = blk->parameters(blk);
    for (uint32_t i = 0; i < params.len; i++) {
      const auto &param = params.elements[i];
      const auto &types = param.valueTypes;
      for (uint32_t j = 0; j < types.len; j++) {
        const auto &type = types.elements[j];
        if (type.basicType == Block) {
          gatherBlocks(blk->getParam(blk, i), out);
          break;
        } else if (type.basicType == Seq) {
          const auto &stypes = type.seqTypes;
          for (uint32_t k = 0; k < stypes.len; k++) {
            if (stypes.elements[k].basicType == Block) {
              gatherBlocks(blk->getParam(blk, i), out);
              break;
            }
          }
          break;
        }
      }
    }
  } break;
  case 2: {
    // Blocks seq
    auto bs = std::get<CBlocks>(coll);
    for (uint32_t i = 0; i < bs.len; i++) {
      gatherBlocks(bs.elements[i], out);
    }
  } break;
  case 3: {
    // Var
    auto var = std::get<CBVar>(coll);
    if (var.valueType == Block) {
      gatherBlocks(var.payload.blockValue, out);
    } else if (var.valueType == CBType::Chain) {
      auto chain = CBChain::sharedFromRef(var.payload.chainValue);
      gatherBlocks(chain.get(), out);
    } else if (var.valueType == Seq) {
      auto bs = var.payload.seqValue;
      for (uint32_t i = 0; i < bs.len; i++) {
        gatherBlocks(bs.elements[i], out);
      }
    }
  } break;
  default:
    assert(false);
  }
}
}; // namespace chainblocks

void CBChain::warmup(CBContext *context) {
  if (!warmedUp) {
    LOG(DEBUG) << "Running warmup on chain: " << name;

    // we likely need this early!
    node = context->main->node;
    warmedUp = true;

    context->chainStack.push_back(this);
    DEFER({ context->chainStack.pop_back(); });
    for (auto blk : blocks) {
      try {
        if (blk->warmup)
          blk->warmup(blk, context);
        if (context->failed())
          throw chainblocks::CBException(context->getErrorMessage());
      } catch (const std::exception &e) {
        LOG(ERROR) << "Block warmup error, failed block: "
                   << std::string(blk->name(blk));
        LOG(ERROR) << e.what();
        throw;
      } catch (...) {
        LOG(ERROR) << "Block warmup error, failed block: "
                   << std::string(blk->name(blk));
        throw;
      }
    }

    LOG(DEBUG) << "Ran warmup on chain: " << name;
  }
}

void CBChain::cleanup(bool force) {
  if (warmedUp && (force || chainUsers.size() == 0)) {
    LOG(DEBUG) << "Running cleanup on chain: " << name
               << " users count: " << chainUsers.size();

    warmedUp = false;

    // Run cleanup on all blocks, prepare them for a new start if necessary
    // Do this in reverse to allow a safer cleanup
    for (auto it = blocks.rbegin(); it != blocks.rend(); ++it) {
      auto blk = *it;
      try {
        blk->cleanup(blk);
      }
#ifndef __EMSCRIPTEN__
      catch (boost::context::detail::forced_unwind const &e) {
        throw; // required for Boost Coroutine!
      }
#endif
      catch (const std::exception &e) {
        LOG(ERROR) << "Block cleanup error, failed block: "
                   << std::string(blk->name(blk));
        LOG(ERROR) << e.what() << '\n';
      } catch (...) {
        LOG(ERROR) << "Block cleanup error, failed block: "
                   << std::string(blk->name(blk));
      }
    }

    // Also clear all variables reporting dangling ones
    for (auto var : variables) {
      if (var.second.refcount > 0) {
        LOG(ERROR) << "Found a dangling variable: " << var.first
                   << " in chain: " << name;
      }
    }
    variables.clear();

    // finally reset the node
    auto n = node.lock();
    if (n) {
      n->visitedChains.erase(this);
    }
    node.reset();

    LOG(DEBUG) << "Ran cleanup on chain: " << name;
  }
}<|MERGE_RESOLUTION|>--- conflicted
+++ resolved
@@ -1089,8 +1089,6 @@
     return chainblocks::awaitne(context, [&] { return call(context, data); });
   };
 
-<<<<<<< HEAD
-=======
   result->getBlocks = []() {
     CBStrings s{};
     for (auto [name, _] : chainblocks::Globals::BlocksRegister) {
@@ -1099,7 +1097,6 @@
     return s;
   };
 
->>>>>>> 3a819255
   return result;
 }
 };
