--- conflicted
+++ resolved
@@ -2421,21 +2421,6 @@
   };
 }
 
-<<<<<<< HEAD
-=======
-std::unordered_set<const CBChain *> &gatheringChains() {
-#ifdef WIN32
-  // we have to leak.. or windows tls emulation will crash at process end
-  thread_local std::unordered_set<const CBChain *> *chains =
-      new std::unordered_set<const CBChain *>();
-  return *chains;
-#else
-  thread_local std::unordered_set<const CBChain *> chains;
-  return chains;
-#endif
-}
-
->>>>>>> fc8b3892
 void _gatherBlocks(const BlocksCollection &coll, std::vector<CBlockInfo> &out) {
   // TODO out should be a set?
   switch (coll.index()) {
@@ -2509,11 +2494,6 @@
   _gatherBlocks(coll, out);
 }
 
-<<<<<<< HEAD
-=======
-void hash_update(const CBVar &var, void *state);
-
->>>>>>> fc8b3892
 uint64_t hash(const CBVar &var) {
   static_assert(std::is_same<uint64_t, XXH64_hash_t>::value,
                 "XXH64_hash_t is not uint64_t");
@@ -2525,288 +2505,285 @@
   XXH3_64bits_reset_withSecret(&hashState, CUSTOM_XXH3_kSecret,
                                XXH_SECRET_DEFAULT_SIZE);
 
-  hash_update(var, &hashState);
-
-  return XXH3_64bits_digest(&hashState);
-}
-
-void hash_update(const CBVar &var, void *state) {
-  auto hashState = reinterpret_cast<XXH3_state_s *>(state);
-
-  auto error =
-      XXH3_64bits_update(hashState, &var.valueType, sizeof(var.valueType));
-  assert(error == XXH_OK);
-
-  switch (var.valueType) {
-  case CBType::Bytes: {
-    error = XXH3_64bits_update(hashState, var.payload.bytesValue,
-                               size_t(var.payload.bytesSize));
+  void hash_update(const CBVar &var, void *state) {
+    auto hashState = reinterpret_cast<XXH3_state_s *>(state);
+
+    auto error =
+        XXH3_64bits_update(hashState, &var.valueType, sizeof(var.valueType));
     assert(error == XXH_OK);
-  } break;
-  case CBType::Path:
-  case CBType::ContextVar:
-  case CBType::String: {
-    error = XXH3_64bits_update(
-        hashState, var.payload.stringValue,
-        size_t(var.payload.stringLen > 0 || var.payload.stringValue == nullptr
-                   ? var.payload.stringLen
-                   : strlen(var.payload.stringValue)));
-    assert(error == XXH_OK);
-  } break;
-  case CBType::Image: {
-    CBImage i = var.payload.imageValue;
-    i.data = nullptr;
-    error = XXH3_64bits_update(hashState, &i, sizeof(CBImage));
-    assert(error == XXH_OK);
-    auto pixsize = 1;
-    if ((var.payload.imageValue.flags & CBIMAGE_FLAGS_16BITS_INT) ==
-        CBIMAGE_FLAGS_16BITS_INT)
-      pixsize = 2;
-    else if ((var.payload.imageValue.flags & CBIMAGE_FLAGS_32BITS_FLOAT) ==
-             CBIMAGE_FLAGS_32BITS_FLOAT)
-      pixsize = 4;
-    error = XXH3_64bits_update(
-        hashState, var.payload.imageValue.data,
-        size_t(var.payload.imageValue.channels * var.payload.imageValue.width *
-               var.payload.imageValue.height * pixsize));
-    assert(error == XXH_OK);
-  } break;
-  case CBType::Audio: {
-    CBAudio a = var.payload.audioValue;
-    a.samples = nullptr;
-    error = XXH3_64bits_update(hashState, &a, sizeof(CBAudio));
-    assert(error == XXH_OK);
-    error = XXH3_64bits_update(hashState, var.payload.audioValue.samples,
-                               size_t(var.payload.audioValue.channels *
-                                      var.payload.audioValue.nsamples *
-                                      sizeof(float)));
-    assert(error == XXH_OK);
-  } break;
-  case CBType::Seq: {
-    for (uint32_t i = 0; i < var.payload.seqValue.len; i++) {
-      hash_update(var.payload.seqValue.elements[i], state);
-    }
-  } break;
-  case CBType::Array: {
-    for (uint32_t i = 0; i < var.payload.arrayValue.len; i++) {
-      CBVar tmp; // only of blittable types and hash uses just type, so no init
-                 // needed
-      tmp.valueType = var.innerType;
-      tmp.payload = var.payload.arrayValue.elements[i];
-      hash_update(tmp, state);
-    }
-  } break;
-  case CBType::Table: {
-    // this is unsafe because allocates on the stack
-    // but we need to sort hashes
-    std::vector<std::pair<uint64_t, CBString>,
-                stack_allocator<std::pair<uint64_t, CBString>>>
-        hashes;
-
-    auto &t = var.payload.tableValue;
-    CBTableIterator it;
-    t.api->tableGetIterator(t, &it);
-    CBString key;
-    CBVar value;
-    while (t.api->tableNext(t, &it, &key, &value)) {
-      hashes.emplace_back(hash(value), key);
-    }
-
-    pdqsort(hashes.begin(), hashes.end());
-    for (const auto &pair : hashes) {
-      error = XXH3_64bits_update(hashState, pair.second, strlen(pair.second));
+
+    switch (var.valueType) {
+    case CBType::Bytes: {
+      error = XXH3_64bits_update(hashState, var.payload.bytesValue,
+                                 size_t(var.payload.bytesSize));
       assert(error == XXH_OK);
-      XXH3_64bits_update(hashState, &pair.first, sizeof(uint64_t));
-    }
-  } break;
-  case CBType::Set: {
-    // this is unsafe because allocates on the stack
-    // but we need to sort hashes
-    std::vector<uint64_t, stack_allocator<uint64_t>> hashes;
-
-    // just store hashes, sort and actually combine later
-    auto &s = var.payload.setValue;
-    CBSetIterator it;
-    s.api->setGetIterator(s, &it);
-    CBVar value;
-    while (s.api->setNext(s, &it, &value)) {
-      hashes.emplace_back(hash(value));
-    }
-
-    pdqsort(hashes.begin(), hashes.end());
-    for (const auto hash : hashes) {
-      XXH3_64bits_update(hashState, &hash, sizeof(uint64_t));
-    }
-  } break;
-  case CBType::Block: {
-    auto blk = var.payload.blockValue;
-    auto name = blk->name(blk);
-    auto error = XXH3_64bits_update(hashState, name, strlen(name));
-    assert(error == XXH_OK);
-
-    auto params = blk->parameters(blk);
-    for (uint32_t i = 0; i < params.len; i++) {
-      auto pval = blk->getParam(blk, int(i));
-      hash_update(pval, state);
-    }
-
-    if (blk->getState) {
-      auto bstate = blk->getState(blk);
-      hash_update(bstate, state);
-    }
-  } break;
-  case CBType::Chain: {
-    auto chain = CBChain::sharedFromRef(var.payload.chainValue);
-    if (gatheringChains().count(chain.get()) == 0) {
-      gatheringChains().insert(chain.get());
-
-      error = XXH3_64bits_update(hashState, chain->name.c_str(),
-                                 chain->name.length());
+    } break;
+    case CBType::Path:
+    case CBType::ContextVar:
+    case CBType::String: {
+      error = XXH3_64bits_update(
+          hashState, var.payload.stringValue,
+          size_t(var.payload.stringLen > 0 || var.payload.stringValue == nullptr
+                     ? var.payload.stringLen
+                     : strlen(var.payload.stringValue)));
       assert(error == XXH_OK);
-
+    } break;
+    case CBType::Image: {
+      CBImage i = var.payload.imageValue;
+      i.data = nullptr;
+      error = XXH3_64bits_update(hashState, &i, sizeof(CBImage));
+      assert(error == XXH_OK);
+      auto pixsize = 1;
+      if ((var.payload.imageValue.flags & CBIMAGE_FLAGS_16BITS_INT) ==
+          CBIMAGE_FLAGS_16BITS_INT)
+        pixsize = 2;
+      else if ((var.payload.imageValue.flags & CBIMAGE_FLAGS_32BITS_FLOAT) ==
+               CBIMAGE_FLAGS_32BITS_FLOAT)
+        pixsize = 4;
       error =
-          XXH3_64bits_update(hashState, &chain->looped, sizeof(chain->looped));
+          XXH3_64bits_update(hashState, var.payload.imageValue.data,
+                             size_t(var.payload.imageValue.channels *
+                                    var.payload.imageValue.width *
+                                    var.payload.imageValue.height * pixsize));
       assert(error == XXH_OK);
-
-      error =
-          XXH3_64bits_update(hashState, &chain->unsafe, sizeof(chain->unsafe));
+    } break;
+    case CBType::Audio: {
+      CBAudio a = var.payload.audioValue;
+      a.samples = nullptr;
+      error = XXH3_64bits_update(hashState, &a, sizeof(CBAudio));
       assert(error == XXH_OK);
-
-      for (auto &blk : chain->blocks) {
-        CBVar tmp;
-        tmp.valueType = CBType::Block;
-        tmp.payload.blockValue = blk;
+      error = XXH3_64bits_update(hashState, var.payload.audioValue.samples,
+                                 size_t(var.payload.audioValue.channels *
+                                        var.payload.audioValue.nsamples *
+                                        sizeof(float)));
+      assert(error == XXH_OK);
+    } break;
+    case CBType::Seq: {
+      for (uint32_t i = 0; i < var.payload.seqValue.len; i++) {
+        hash_update(var.payload.seqValue.elements[i], state);
+      }
+    } break;
+    case CBType::Array: {
+      for (uint32_t i = 0; i < var.payload.arrayValue.len; i++) {
+        CBVar tmp; // only of blittable types and hash uses just type, so no
+                   // init needed
+        tmp.valueType = var.innerType;
+        tmp.payload = var.payload.arrayValue.elements[i];
         hash_update(tmp, state);
       }
-
-      for (auto &chainVar : chain->variables) {
-        error = XXH3_64bits_update(hashState, chainVar.first.c_str(),
-                                   chainVar.first.length());
+    } break;
+    case CBType::Table: {
+      // this is unsafe because allocates on the stack
+      // but we need to sort hashes
+      std::vector<std::pair<uint64_t, CBString>,
+                  stack_allocator<std::pair<uint64_t, CBString>>>
+          hashes;
+
+      auto &t = var.payload.tableValue;
+      CBTableIterator it;
+      t.api->tableGetIterator(t, &it);
+      CBString key;
+      CBVar value;
+      while (t.api->tableNext(t, &it, &key, &value)) {
+        hashes.emplace_back(hash(value), key);
+      }
+
+      pdqsort(hashes.begin(), hashes.end());
+      for (const auto &pair : hashes) {
+        error = XXH3_64bits_update(hashState, pair.second, strlen(pair.second));
         assert(error == XXH_OK);
-        hash_update(chainVar.second, state);
-      }
-    }
-  } break;
-  case CBType::Object: {
-    error = XXH3_64bits_update(hashState, &var.payload.objectVendorId,
-                               sizeof(var.payload.objectVendorId));
-    assert(error == XXH_OK);
-    error = XXH3_64bits_update(hashState, &var.payload.objectTypeId,
-                               sizeof(var.payload.objectTypeId));
-    assert(error == XXH_OK);
-    if ((var.flags & CBVAR_FLAGS_USES_OBJINFO) == CBVAR_FLAGS_USES_OBJINFO &&
-        var.objectInfo && var.objectInfo->hash) {
-      // hash of the hash...
-      auto objHash = var.objectInfo->hash(var.payload.objectValue);
-      error = XXH3_64bits_update(hashState, &objHash, sizeof(uint64_t));
+        XXH3_64bits_update(hashState, &pair.first, sizeof(uint64_t));
+      }
+    } break;
+    case CBType::Set: {
+      // this is unsafe because allocates on the stack
+      // but we need to sort hashes
+      std::vector<uint64_t, stack_allocator<uint64_t>> hashes;
+
+      // just store hashes, sort and actually combine later
+      auto &s = var.payload.setValue;
+      CBSetIterator it;
+      s.api->setGetIterator(s, &it);
+      CBVar value;
+      while (s.api->setNext(s, &it, &value)) {
+        hashes.emplace_back(hash(value));
+      }
+
+      pdqsort(hashes.begin(), hashes.end());
+      for (const auto hash : hashes) {
+        XXH3_64bits_update(hashState, &hash, sizeof(uint64_t));
+      }
+    } break;
+    case CBType::Block: {
+      auto blk = var.payload.blockValue;
+      auto name = blk->name(blk);
+      auto error = XXH3_64bits_update(hashState, name, strlen(name));
       assert(error == XXH_OK);
-    } else {
-      // this will be valid only within this process memory space
-      // better then nothing
-      error = XXH3_64bits_update(hashState, &var.payload.objectValue,
-                                 sizeof(var.payload.objectValue));
+
+      auto params = blk->parameters(blk);
+      for (uint32_t i = 0; i < params.len; i++) {
+        auto pval = blk->getParam(blk, int(i));
+        hash_update(pval, state);
+      }
+
+      if (blk->getState) {
+        auto bstate = blk->getState(blk);
+        hash_update(bstate, state);
+      }
+    } break;
+    case CBType::Chain: {
+      auto chain = CBChain::sharedFromRef(var.payload.chainValue);
+      if (gatheringChains().count(chain.get()) == 0) {
+        gatheringChains().insert(chain.get());
+
+        error = XXH3_64bits_update(hashState, chain->name.c_str(),
+                                   chain->name.length());
+        assert(error == XXH_OK);
+
+        error = XXH3_64bits_update(hashState, &chain->looped,
+                                   sizeof(chain->looped));
+        assert(error == XXH_OK);
+
+        error = XXH3_64bits_update(hashState, &chain->unsafe,
+                                   sizeof(chain->unsafe));
+        assert(error == XXH_OK);
+
+        for (auto &blk : chain->blocks) {
+          CBVar tmp;
+          tmp.valueType = CBType::Block;
+          tmp.payload.blockValue = blk;
+          hash_update(tmp, state);
+        }
+
+        for (auto &chainVar : chain->variables) {
+          error = XXH3_64bits_update(hashState, chainVar.first.c_str(),
+                                     chainVar.first.length());
+          assert(error == XXH_OK);
+          hash_update(chainVar.second, state);
+        }
+      }
+    } break;
+    case CBType::Object: {
+      error = XXH3_64bits_update(hashState, &var.payload.objectVendorId,
+                                 sizeof(var.payload.objectVendorId));
       assert(error == XXH_OK);
-    }
-  } break;
-  case CBType::None:
-  case CBType::Any:
-    break;
-  default: {
-    error = XXH3_64bits_update(hashState, &var.payload, sizeof(CBVarPayload));
-    assert(error == XXH_OK);
-  }
-  }
-}
-
-void Serialization::varFree(CBVar &output) {
-  switch (output.valueType) {
-  case CBType::None:
-  case CBType::EndOfBlittableTypes:
-  case CBType::Any:
-  case CBType::Enum:
-  case CBType::Bool:
-  case CBType::Int:
-  case CBType::Int2:
-  case CBType::Int3:
-  case CBType::Int4:
-  case CBType::Int8:
-  case CBType::Int16:
-  case CBType::Float:
-  case CBType::Float2:
-  case CBType::Float3:
-  case CBType::Float4:
-  case CBType::Color:
-    break;
-  case CBType::Bytes:
-    delete[] output.payload.bytesValue;
-    break;
-  case CBType::Array:
-    chainblocks::arrayFree(output.payload.arrayValue);
-    break;
-  case CBType::Path:
-  case CBType::String:
-  case CBType::ContextVar: {
-    delete[] output.payload.stringValue;
-    break;
-  }
-  case CBType::Seq: {
-    for (uint32_t i = 0; i < output.payload.seqValue.cap; i++) {
-      varFree(output.payload.seqValue.elements[i]);
-    }
-    chainblocks::arrayFree(output.payload.seqValue);
-    break;
-  }
-  case CBType::Table: {
-    output.payload.tableValue.api->tableFree(output.payload.tableValue);
-    break;
-  }
-  case CBType::Set: {
-    output.payload.setValue.api->setFree(output.payload.setValue);
-    break;
-  }
-  case CBType::Image: {
-    delete[] output.payload.imageValue.data;
-    break;
-  }
-  case CBType::Audio: {
-    delete[] output.payload.audioValue.samples;
-    break;
-  }
-  case CBType::Block: {
-    auto blk = output.payload.blockValue;
-    if (!blk->owned) {
-      // destroy only if not owned
-      blk->destroy(blk);
-    }
-    break;
-  }
-  case CBType::Chain: {
-    CBChain::deleteRef(output.payload.chainValue);
-    break;
-  }
-  case CBType::Object: {
-    if ((output.flags & CBVAR_FLAGS_USES_OBJINFO) == CBVAR_FLAGS_USES_OBJINFO &&
-        output.objectInfo && output.objectInfo->release) {
-      output.objectInfo->release(output.payload.objectValue);
-    }
-    break;
-  }
-  }
-
-  memset(&output, 0x0, sizeof(CBVar));
-}
-
-CBString getString(uint32_t crc) {
-  assert(chainblocks::GetGlobals().CompressedStrings);
-  auto s = (*chainblocks::GetGlobals().CompressedStrings)[crc].string;
-  return s != nullptr ? s : "";
-}
-
-void setString(uint32_t crc, CBString str) {
-  assert(chainblocks::GetGlobals().CompressedStrings);
-  (*chainblocks::GetGlobals().CompressedStrings)[crc].string = str;
-  (*chainblocks::GetGlobals().CompressedStrings)[crc].crc = crc;
-}
+      error = XXH3_64bits_update(hashState, &var.payload.objectTypeId,
+                                 sizeof(var.payload.objectTypeId));
+      assert(error == XXH_OK);
+      if ((var.flags & CBVAR_FLAGS_USES_OBJINFO) == CBVAR_FLAGS_USES_OBJINFO &&
+          var.objectInfo && var.objectInfo->hash) {
+        // hash of the hash...
+        auto objHash = var.objectInfo->hash(var.payload.objectValue);
+        error = XXH3_64bits_update(hashState, &objHash, sizeof(uint64_t));
+        assert(error == XXH_OK);
+      } else {
+        // this will be valid only within this process memory space
+        // better then nothing
+        error = XXH3_64bits_update(hashState, &var.payload.objectValue,
+                                   sizeof(var.payload.objectValue));
+        assert(error == XXH_OK);
+      }
+    } break;
+    case CBType::None:
+    case CBType::Any:
+      break;
+    default: {
+      error = XXH3_64bits_update(hashState, &var.payload, sizeof(CBVarPayload));
+      assert(error == XXH_OK);
+    }
+    }
+  }
+
+  void Serialization::varFree(CBVar & output) {
+    switch (output.valueType) {
+    case CBType::None:
+    case CBType::EndOfBlittableTypes:
+    case CBType::Any:
+    case CBType::Enum:
+    case CBType::Bool:
+    case CBType::Int:
+    case CBType::Int2:
+    case CBType::Int3:
+    case CBType::Int4:
+    case CBType::Int8:
+    case CBType::Int16:
+    case CBType::Float:
+    case CBType::Float2:
+    case CBType::Float3:
+    case CBType::Float4:
+    case CBType::Color:
+      break;
+    case CBType::Bytes:
+      delete[] output.payload.bytesValue;
+      break;
+    case CBType::Array:
+      chainblocks::arrayFree(output.payload.arrayValue);
+      break;
+    case CBType::Path:
+    case CBType::String:
+    case CBType::ContextVar: {
+      delete[] output.payload.stringValue;
+      break;
+    }
+    case CBType::Seq: {
+      for (uint32_t i = 0; i < output.payload.seqValue.cap; i++) {
+        varFree(output.payload.seqValue.elements[i]);
+      }
+      chainblocks::arrayFree(output.payload.seqValue);
+      break;
+    }
+    case CBType::Table: {
+      output.payload.tableValue.api->tableFree(output.payload.tableValue);
+      break;
+    }
+    case CBType::Set: {
+      output.payload.setValue.api->setFree(output.payload.setValue);
+      break;
+    }
+    case CBType::Image: {
+      delete[] output.payload.imageValue.data;
+      break;
+    }
+    case CBType::Audio: {
+      delete[] output.payload.audioValue.samples;
+      break;
+    }
+    case CBType::Block: {
+      auto blk = output.payload.blockValue;
+      if (!blk->owned) {
+        // destroy only if not owned
+        blk->destroy(blk);
+      }
+      break;
+    }
+    case CBType::Chain: {
+      CBChain::deleteRef(output.payload.chainValue);
+      break;
+    }
+    case CBType::Object: {
+      if ((output.flags & CBVAR_FLAGS_USES_OBJINFO) ==
+              CBVAR_FLAGS_USES_OBJINFO &&
+          output.objectInfo && output.objectInfo->release) {
+        output.objectInfo->release(output.payload.objectValue);
+      }
+      break;
+    }
+    }
+
+    memset(&output, 0x0, sizeof(CBVar));
+  }
+
+  CBString getString(uint32_t crc) {
+    assert(chainblocks::GetGlobals().CompressedStrings);
+    auto s = (*chainblocks::GetGlobals().CompressedStrings)[crc].string;
+    return s != nullptr ? s : "";
+  }
+
+  void setString(uint32_t crc, CBString str) {
+    assert(chainblocks::GetGlobals().CompressedStrings);
+    (*chainblocks::GetGlobals().CompressedStrings)[crc].string = str;
+    (*chainblocks::GetGlobals().CompressedStrings)[crc].crc = crc;
+  }
 }; // namespace chainblocks
 
 // NO NAMESPACE here!
