#ifndef B78C3249_E9BB_4F1D_B18E_01BD247682B8
#define B78C3249_E9BB_4F1D_B18E_01BD247682B8

#include "../linalg.hpp"

namespace gfx {
namespace gizmos {

struct Box {
  float3 min{};
  float3 max{};
  float4x4 transform{};
};

struct Disc {
  float3 center{};
  float3 xBase{};
  float3 yBase{};
  float3 normal{};
  float outerRadius{};
  float innerRadius{};
};

// Projects a point onto a 3D line by projecting it
inline float3 projectOntoAxis(float3 point, float3 axisPoint, float3 axisForward) {
  float3 T0 = generateTangent(axisForward);
  float3 T1 = linalg::cross(T0, axisForward);
  return point - (linalg::dot(point, T0) - linalg::dot(axisPoint, T0)) * T0 -
         (linalg::dot(point, T1) - linalg::dot(axisPoint, T1)) * T1;
}

// Intersects a view ray with an axis plane based on eye location
// this is used for draging along axis handles
inline float3 hitOnPlane(float3 eyeLocation, float3 rayDirection, float3 axisPoint, float3 axisForward) {
  float3 planeT0 = axisForward;
  float3 planeNormal = eyeLocation - axisPoint;
  planeNormal -= linalg::dot(planeNormal, planeT0) * planeT0;
  planeNormal = linalg::normalize(planeNormal);

  float d;
  if (intersectPlane(eyeLocation, rayDirection, axisPoint, planeNormal, d)) {
    float3 hitPoint = eyeLocation + d * rayDirection;
    hitPoint = projectOntoAxis(hitPoint, axisPoint, axisForward);
    return hitPoint;
  }

  return axisPoint;
}

<<<<<<< HEAD
// Returns the straight-line distance from the eye to the intersection point
// Returns infinity if the ray does not intersect the box
inline float intersectBox(const float3 &eyeLocation, const float3 &rayDirection, const Box &box) {
  float4x4 invHandleTransform = linalg::inverse(box.transform);
  float3 rayLoc1 = linalg::mul(invHandleTransform, float4(eyeLocation, 1)).xyz();
  float3 rayDir1 = linalg::mul(invHandleTransform, float4(rayDirection, 0)).xyz();
  float2 hit = intersectAABB(rayLoc1, rayDir1, box.min, box.max);

  // If there is an intersection with the box
  if (hit.x <= hit.y) {
    return hit.x;
  }

  return std::numeric_limits<float>::infinity();
}

// Returns the straight-line distance from the eye to the intersection point of the disc's plane.
// Returns infinity if the ray does not intersect the plane.
inline float intersectDisc(const float3 &eyeLocation, const float3 &rayDirection, const Disc &disc) {
  float d;
  if (intersectPlane(eyeLocation, rayDirection, disc.center, disc.normal, d) ||
      intersectPlane(eyeLocation, rayDirection, disc.center, -disc.normal, d)) {
    float3 hitPoint = eyeLocation + d * rayDirection;
    float3 hitVector = hitPoint - disc.center;
    float hitDist = linalg::length(hitVector);
    // if hit is within the disc
    if (hitDist <= disc.outerRadius && hitDist >= disc.innerRadius) {
      return d;
    }
  }
  return std::numeric_limits<float>::infinity();
}
=======
// Intersects a view ray with a plane based on eye location
// this is used for draging handles within a single plane
inline float3 hitOnPlaneUnprojected(float3 eyeLocation, float3 rayDirection, float3 planePoint, float3 planeNormal) {
  float d;
  if (intersectPlane(eyeLocation, rayDirection, planePoint, planeNormal, d)) {
    return eyeLocation + d * rayDirection;
  }

  return planePoint;
}

>>>>>>> 99a1c25c
} // namespace gizmos
} // namespace gfx

#endif /* B78C3249_E9BB_4F1D_B18E_01BD247682B8 */<|MERGE_RESOLUTION|>--- conflicted
+++ resolved
@@ -47,7 +47,6 @@
   return axisPoint;
 }
 
-<<<<<<< HEAD
 // Returns the straight-line distance from the eye to the intersection point
 // Returns infinity if the ray does not intersect the box
 inline float intersectBox(const float3 &eyeLocation, const float3 &rayDirection, const Box &box) {
@@ -80,7 +79,7 @@
   }
   return std::numeric_limits<float>::infinity();
 }
-=======
+
 // Intersects a view ray with a plane based on eye location
 // this is used for draging handles within a single plane
 inline float3 hitOnPlaneUnprojected(float3 eyeLocation, float3 rayDirection, float3 planePoint, float3 planeNormal) {
@@ -92,7 +91,6 @@
   return planePoint;
 }
 
->>>>>>> 99a1c25c
 } // namespace gizmos
 } // namespace gfx
 
