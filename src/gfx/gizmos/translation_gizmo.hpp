#ifndef BCCA14A9_4E3A_4D04_B838_CE099ABD609E
#define BCCA14A9_4E3A_4D04_B838_CE099ABD609E

#include "gizmos.hpp"
#include <gfx/linalg.hpp>

namespace gfx {
namespace gizmos {
// Note: If multiple gizmos are to be active at any time, ensure that they are created in the same Gizmos.Context
//       This is to prevent multiple handles from different gizmos being selected at the same time,
//       resulting in unexpected behaviour.
struct TranslationGizmo : public IGizmo, public IGizmoCallbacks {
  float4x4 transform = linalg::identity;

<<<<<<< HEAD
  Handle handles[3];
  Box handleSelectionBoxes[3];
=======
  Handle handles[6];
>>>>>>> 99a1c25c
  float4x4 dragStartTransform;
  float3 dragStartPoint;

  float scale = 1.0f;
  const float axisRadius = 0.05f;
  const float axisLength = 0.55f;

  float getGlobalAxisRadius() const { return axisRadius * scale; }
  float getGlobalAxisLength() const { return axisLength * scale; }

  TranslationGizmo() {
    for (size_t i = 0; i < 6; i++) {
      handles[i].userData = (void *)i;
      handles[i].callbacks = this;
    }
  }

  void update(InputContext &inputContext) {
    float3x3 invTransform = linalg::inverse(extractRotationMatrix(transform));
    float3 localRayDir = linalg::mul(invTransform, inputContext.rayDirection);

    for (size_t i = 0; i < 6; i++) {
      auto &handle = handles[i];
      auto &selectionBox = handleSelectionBoxes[i];

      float3 fwd{};
      fwd[i] = 1.0f;
      float3 t1 = float3(-fwd.z, -fwd.x, fwd.y);
      float3 t2 = linalg::cross(fwd, t1);

      // Slightly decrease hitbox size if view direction is parallel
      // e.g. looking towards +z you are less likely to want to click on the z axis
      float dotThreshold = 0.8f;
      float angleFactor = std::max(0.0f, (linalg::abs(linalg::dot(localRayDir, fwd)) - dotThreshold) / (1.0f - dotThreshold));

      // Make hitboxes slightly bigger than the actual visuals
      const float2 hitboxScale = linalg::lerp(float2(2.2f, 1.2f), float2(0.8f, 1.0f), angleFactor);

<<<<<<< HEAD
      selectionBox.min = (-t1 * getGlobalAxisRadius() - t2 * getGlobalAxisRadius()) * hitboxScale.x;
      selectionBox.max =
          (t1 * getGlobalAxisRadius() + t2 * getGlobalAxisRadius()) * hitboxScale.x + fwd * getGlobalAxisLength() * hitboxScale.y;
=======
      auto &min = handle.selectionBox.min;
      auto &max = handle.selectionBox.max;
      if (i < 3) {
        // The size of the selection box for the axis handles is reduced to avoid overlapping with the hitboxes of the plane handles
        min = (-t1 * getGlobalAxisRadius() - t2 * getGlobalAxisRadius()) * hitboxScale.x + fwd * getGlobalAxisLength() * hitboxScale.y * 0.6f;
        max =
            (t1 * getGlobalAxisRadius() + t2 * getGlobalAxisRadius()) * hitboxScale.x + fwd * getGlobalAxisLength() * hitboxScale.y * 0.8f;
      } else {
        float hitboxSize = getGlobalAxisLength() * 0.3f;
        float hitboxThickness = getGlobalAxisLength() * 0.1f;
        switch (i) {
          case 3:
            min = float3(0, 0, hitboxThickness);
            max = float3(hitboxSize, hitboxSize, -hitboxThickness);
            break;
          case 4:
            min = float3(-hitboxThickness, 0, hitboxSize);
            max = float3(hitboxThickness, hitboxSize, 0);
            break;
          case 5:
            min = float3(0, -hitboxThickness, hitboxSize);
            max = float3(hitboxSize, hitboxThickness, 0);
            break;
        }
      }
>>>>>>> 99a1c25c

      selectionBox.transform = transform;

      inputContext.updateHandle(handle,
                                intersectBox(inputContext.eyeLocation, inputContext.rayDirection, handleSelectionBoxes[i]));
    }
  }

  size_t getHandleIndex(Handle &inHandle) { return size_t(inHandle.userData); }

  float3 getAxisDirection(size_t index, float4x4 transform) {
    float3 base{};
    base[index] = 1.0f;
    return linalg::normalize(linalg::mul(transform, float4(base, 0)).xyz());
  }

  virtual void grabbed(InputContext &context, Handle &handle) {
    dragStartTransform = transform;

    size_t index = getHandleIndex(handle);
    SPDLOG_DEBUG("Handle {} ({}) grabbed", index, getAxisDirection(index, dragStartTransform));

    if (index < 3) {
    dragStartPoint = hitOnPlane(context.eyeLocation, context.rayDirection, extractTranslation(dragStartTransform),
                                getAxisDirection(index, dragStartTransform));
    } else {
      switch (index) {
        case 3:
          // Intersects a view ray with the xy-plane
          dragStartPoint = hitOnPlaneUnprojected(context.eyeLocation, context.rayDirection, extractTranslation(dragStartTransform), getAxisDirection(2, dragStartTransform));
          break;
        case 4:
          // Intersects a view ray with the yz-plane
          dragStartPoint = hitOnPlaneUnprojected(context.eyeLocation, context.rayDirection, extractTranslation(dragStartTransform), getAxisDirection(0, dragStartTransform));
          break;
        case 5:
          // Intersects a view ray with the xz-plane
          dragStartPoint = hitOnPlaneUnprojected(context.eyeLocation, context.rayDirection, extractTranslation(dragStartTransform), getAxisDirection(1, dragStartTransform));
          break;
      }
    }
  }

  virtual void released(InputContext &context, Handle &handle) {
    size_t index = getHandleIndex(handle);
    SPDLOG_DEBUG("Handle {} ({}) released", index, getAxisDirection(index, dragStartTransform));
  }

  virtual void move(InputContext &context, Handle &inHandle) {
    size_t index = getHandleIndex(inHandle);
    float3 fwd = getAxisDirection(getHandleIndex(inHandle), dragStartTransform);
    
    if (index < 3) {
    float3 hitPoint = hitOnPlane(context.eyeLocation, context.rayDirection, dragStartPoint, fwd);

    float3 delta = hitPoint - dragStartPoint;
    delta = linalg::dot(delta, fwd) * fwd;
    transform = linalg::mul(linalg::translation_matrix(delta), dragStartTransform);
    } else {
      float3 hitPoint;
      switch (index) {
        case 3:
          // Intersects a view ray with the xy-plane
          hitPoint = hitOnPlaneUnprojected(context.eyeLocation, context.rayDirection, extractTranslation(dragStartTransform), getAxisDirection(2, dragStartTransform));
          break;
        case 4:
          // Intersects a view ray with the yz-plane
          hitPoint = hitOnPlaneUnprojected(context.eyeLocation, context.rayDirection, extractTranslation(dragStartTransform), getAxisDirection(0, dragStartTransform));
          break;
        case 5:
          // Intersects a view ray with the xz-plane
          hitPoint = hitOnPlaneUnprojected(context.eyeLocation, context.rayDirection, extractTranslation(dragStartTransform), getAxisDirection(1, dragStartTransform));
          break;
      }
      float3 delta = hitPoint - dragStartPoint;
      transform = linalg::mul(linalg::translation_matrix(delta), dragStartTransform);
    }
  }

  void render(InputContext &inputContext, GizmoRenderer &renderer) {
    for (size_t i = 0; i < 6; i++) {
      auto &handle = handles[i];
      auto &selectionBox = handleSelectionBoxes[i];

      bool hovering = inputContext.hovering && inputContext.hovering == &handle;

// #if 0
      // Debug draw
      float4 color = float4(.7, .7, .7, 1.);
      uint32_t thickness = 1;
      if (hovering) {
        color = float4(.5, 1., .5, 1.);
        thickness = 2;
      }

      auto &min = selectionBox.min;
      auto &max = selectionBox.max;
      float3 center = (max + min) / 2.0f;
      float3 size = max - min;

<<<<<<< HEAD
      renderer.getShapeRenderer().addBox(selectionBox.transform, center, size, color, thickness);
#endif
=======
      renderer.getShapeRenderer().addBox(handle.selectionBoxTransform, center, size, color, thickness);
// #endif
>>>>>>> 99a1c25c

      float3 loc = extractTranslation(selectionBox.transform);
      float3 dir = getAxisDirection(i, selectionBox.transform);
      float4 axisColor = axisColors[i];
      axisColor = float4(axisColor.xyz() * (hovering ? 1.1f : 0.9f), 1.0f);
      if (i < 3) {
        renderer.addHandle(loc, dir, getGlobalAxisRadius(), getGlobalAxisLength(), axisColor, GizmoRenderer::CapType::Arrow,
                          axisColor);
      } else {
        float3 center;
        float3 xBase;
        float3 yBase;
        float2 size = float2(getGlobalAxisLength() * 0.3f, getGlobalAxisLength() * 0.3f);
        float4 color;
        switch (i) {
          case 3:
            // handle on the xy-plane
            xBase = float3(1.0f, 0.0f, 0.0f);
            yBase = float3(0.0f, 1.0f, 0.0f);
            center = loc + float3(size.x / 2, size.y / 2, 0.0f);
            color = float4(axisColors[2].xyz() * (hovering ? 1.1f : 0.9f), 0.8f);
            break;
          case 4:
            // handle on the yz-plane
            xBase = float3(0.0f, 1.0f, 0.0f);
            yBase = float3(0.0f, 0.0f, 1.0f);
            center = loc + float3(0.0f, size.x / 2, size.y / 2);
            color = float4(axisColors[0].xyz() * (hovering ? 1.1f : 0.9f), 0.8f);
            break;
          case 5:
            // handle on the xz-plane
            xBase = float3(0.0f, 0.0f, 1.0f);
            yBase = float3(1.0f, 0.0f, 0.0f);
            center = loc + float3(size.y / 2, 0.0f, size.x / 2);
            color = float4(axisColors[1].xyz() * (hovering ? 1.1f : 0.9f), 0.8f);
            break;
        }
        uint32_t thickness = 1;
        renderer.getShapeRenderer().addSolidRect(center, xBase, yBase, size, color, thickness);
      }
    }
  }
};
} // namespace gizmos
} // namespace gfx

#endif /* BCCA14A9_4E3A_4D04_B838_CE099ABD609E */<|MERGE_RESOLUTION|>--- conflicted
+++ resolved
@@ -12,12 +12,9 @@
 struct TranslationGizmo : public IGizmo, public IGizmoCallbacks {
   float4x4 transform = linalg::identity;
 
-<<<<<<< HEAD
-  Handle handles[3];
-  Box handleSelectionBoxes[3];
-=======
   Handle handles[6];
->>>>>>> 99a1c25c
+  Box handleSelectionBoxes[6];
+
   float4x4 dragStartTransform;
   float3 dragStartPoint;
 
@@ -56,13 +53,8 @@
       // Make hitboxes slightly bigger than the actual visuals
       const float2 hitboxScale = linalg::lerp(float2(2.2f, 1.2f), float2(0.8f, 1.0f), angleFactor);
 
-<<<<<<< HEAD
-      selectionBox.min = (-t1 * getGlobalAxisRadius() - t2 * getGlobalAxisRadius()) * hitboxScale.x;
-      selectionBox.max =
-          (t1 * getGlobalAxisRadius() + t2 * getGlobalAxisRadius()) * hitboxScale.x + fwd * getGlobalAxisLength() * hitboxScale.y;
-=======
-      auto &min = handle.selectionBox.min;
-      auto &max = handle.selectionBox.max;
+      auto &min = selectionBox.min;
+      auto &max = selectionBox.max;
       if (i < 3) {
         // The size of the selection box for the axis handles is reduced to avoid overlapping with the hitboxes of the plane handles
         min = (-t1 * getGlobalAxisRadius() - t2 * getGlobalAxisRadius()) * hitboxScale.x + fwd * getGlobalAxisLength() * hitboxScale.y * 0.6f;
@@ -86,7 +78,6 @@
             break;
         }
       }
->>>>>>> 99a1c25c
 
       selectionBox.transform = transform;
 
@@ -187,13 +178,8 @@
       float3 center = (max + min) / 2.0f;
       float3 size = max - min;
 
-<<<<<<< HEAD
       renderer.getShapeRenderer().addBox(selectionBox.transform, center, size, color, thickness);
-#endif
-=======
-      renderer.getShapeRenderer().addBox(handle.selectionBoxTransform, center, size, color, thickness);
 // #endif
->>>>>>> 99a1c25c
 
       float3 loc = extractTranslation(selectionBox.transform);
       float3 dir = getAxisDirection(i, selectionBox.transform);
